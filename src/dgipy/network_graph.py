--- conflicted
+++ resolved
@@ -1,212 +1,207 @@
-"""Provides functionality to create networkx graphs and pltoly figures for network visualization"""
-<<<<<<< HEAD
-
-from typing import Dict, List
-=======
->>>>>>> 16001bb5
-
-import networkx as nx
-import pandas as pd
-import plotly.graph_objects as go
-
-PLOTLY_SEED = 7
-
-
-def __initalize_network(interactions: pd.DataFrame, selected_genes: list) -> nx.Graph:
-    interactions_graph = nx.Graph()
-    graphed_genes = set()
-    for index in interactions.index:
-        graphed_genes.add(interactions["gene"][index])
-        interactions_graph.add_node(interactions["gene"][index], isGene=True)
-        interactions_graph.add_node(interactions["drug"][index], isGene=False)
-        interactions_graph.add_edge(
-            interactions["gene"][index],
-            interactions["drug"][index],
-            id=interactions["gene"][index] + " - " + interactions["drug"][index],
-            approval=interactions["approval"][index],
-            score=interactions["score"][index],
-            attributes=interactions["interaction_attributes"][index],
-            source=interactions["source"][index],
-            pmid=interactions["pmid"][index],
-        )
-    ungraphed_genes = set(selected_genes).difference(graphed_genes)
-    for gene in ungraphed_genes:
-        interactions_graph.add_node(gene, isGene=True)
-    return interactions_graph
-
-
-def __add_node_attributes(interactions_graph: nx.Graph) -> None:
-    for node in interactions_graph.nodes:
-        is_gene = interactions_graph.nodes[node]["isGene"]
-        if is_gene:
-            set_color = "cyan"
-            set_size = 10
-        else:
-            degree = interactions_graph.degree[node]
-            if degree > 1:
-                set_color = "orange"
-                set_size = 7
-            else:
-                set_color = "red"
-                set_size = 7
-        interactions_graph.nodes[node]["node_color"] = set_color
-        interactions_graph.nodes[node]["node_size"] = set_size
-
-
-def create_network(interactions: pd.DataFrame, selected_genes: list) -> nx.Graph:
-    """Create a networkx graph representing interactions between genes and drugs
-
-    :param interactions: DataFrame containing drug-gene interaction data
-    :param selected_genes: List containing genes used to query interaction data
-    :return: a networkx graph of drug-gene interactions
-    """
-    interactions_graph = __initalize_network(interactions, selected_genes)
-    __add_node_attributes(interactions_graph)
-    return interactions_graph
-
-
-def generate_plotly(graph: nx.Graph) -> go.Figure:
-    """Create a plotly graph representing interactions between genes and drugs
-
-    :param graph: networkx graph to be formatted as a plotly graph
-    :return: a plotly graph of drug-gene interactions
-    """
-    layout = go.Layout(
-        hovermode="closest",
-        xaxis={"showgrid": False, "zeroline": False, "showticklabels": False},
-        yaxis={"showgrid": False, "zeroline": False, "showticklabels": False},
-        showlegend=True,
-    )
-    fig = go.Figure(layout=layout)
-
-    if graph is not None:
-        pos = nx.spring_layout(graph, seed=PLOTLY_SEED)
-
-        trace_nodes = __create_trace_nodes(graph, pos)
-        trace_edges = __create_trace_edges(graph, pos)
-
-        fig.add_trace(trace_edges[0])
-        fig.add_trace(trace_edges[1])
-        for trace_group in trace_nodes:
-            fig.add_trace(trace_group)
-
-    return fig
-
-
-def __create_trace_nodes(graph: nx.Graph, pos: dict) -> list:
-    nodes_by_group = {
-        "cyan": {
-            "node_x": [],
-            "node_y": [],
-            "node_text": [],
-            "node_color": [],
-            "node_size": [],
-            "neighbors": [],
-            "legend_name": "genes",
-        },
-        "orange": {
-            "node_x": [],
-            "node_y": [],
-            "node_text": [],
-            "node_color": [],
-            "node_size": [],
-            "neighbors": [],
-            "legend_name": "multi-degree drugs",
-        },
-        "red": {
-            "node_x": [],
-            "node_y": [],
-            "node_text": [],
-            "node_color": [],
-            "node_size": [],
-            "neighbors": [],
-            "legend_name": "single-degree drugs",
-        },
-    }
-
-    for node in graph.nodes():
-        node_color = graph.nodes[node]["node_color"]
-        node_size = graph.nodes[node]["node_size"]
-        x, y = pos[node]
-        nodes_by_group[node_color]["node_x"].append(x)
-        nodes_by_group[node_color]["node_y"].append(y)
-        nodes_by_group[node_color]["node_text"].append(str(node))
-        nodes_by_group[node_color]["node_color"].append(node_color)
-        nodes_by_group[node_color]["node_size"].append(node_size)
-        nodes_by_group[node_color]["neighbors"].append(list(graph.neighbors(node)))
-
-    trace_nodes = []
-
-    for _, node in nodes_by_group.items():
-        trace_group = go.Scatter(
-            x=node["node_x"],
-            y=node["node_y"],
-            mode="markers",
-            marker={
-                "symbol": "circle",
-                "size": node["node_size"],
-                "color": node["node_color"],
-            },
-            text=node["node_text"],
-            name=node["legend_name"],
-            customdata=node["neighbors"],
-            hoverinfo="text",
-            visible=True,
-            showlegend=True,
-        )
-        trace_nodes.append(trace_group)
-
-    return trace_nodes
-
-
-def __create_trace_edges(graph: nx.Graph, pos: dict) -> go.Scatter:
-    edge_x = []
-    edge_y = []
-
-    i_edge_x = []
-    i_edge_y = []
-    i_edge_id = []
-
-    for edge in graph.edges():
-        x0, y0 = pos[edge[0]]
-        x1, y1 = pos[edge[1]]
-        edge_x.append(x0)
-        edge_x.append(x1)
-        edge_x.append(None)
-        edge_y.append(y0)
-        edge_y.append(y1)
-        edge_y.append(None)
-
-        i_edge_x.append((x0 + x1) / 2)
-        i_edge_y.append((y0 + y1) / 2)
-        i_edge_id.append(graph.edges[edge]["id"])
-
-    trace_edges = go.Scatter(
-        x=edge_x,
-        y=edge_y,
-        mode="lines",
-        line={"width": 0.5, "color": "gray"},
-        hoverinfo="none",
-        showlegend=False,
-    )
-
-    i_trace_edges = go.Scatter(
-        x=i_edge_x,
-        y=i_edge_y,
-        mode="markers",
-        marker_size=0.5,
-        text=i_edge_id,
-        hoverinfo="text",
-        showlegend=False,
-    )
-
-    return trace_edges, i_trace_edges
-
-
-def generate_json(graph: nx.Graph) -> dict:
-    """Generate a JSON representation of a networkx graph
-
-    :param graph: networkx graph to be formatted as a JSON
-    :return: a dictionary representing the JSON data of the graph
-    """
-    return nx.node_link_data(graph)
+"""Provides functionality to create networkx graphs and pltoly figures for network visualization"""
+
+import networkx as nx
+import pandas as pd
+import plotly.graph_objects as go
+
+PLOTLY_SEED = 7
+
+
+def __initalize_network(interactions: pd.DataFrame, selected_genes: list) -> nx.Graph:
+    interactions_graph = nx.Graph()
+    graphed_genes = set()
+    for index in interactions.index:
+        graphed_genes.add(interactions["gene"][index])
+        interactions_graph.add_node(interactions["gene"][index], isGene=True)
+        interactions_graph.add_node(interactions["drug"][index], isGene=False)
+        interactions_graph.add_edge(
+            interactions["gene"][index],
+            interactions["drug"][index],
+            id=interactions["gene"][index] + " - " + interactions["drug"][index],
+            approval=interactions["approval"][index],
+            score=interactions["score"][index],
+            attributes=interactions["interaction_attributes"][index],
+            source=interactions["source"][index],
+            pmid=interactions["pmid"][index],
+        )
+    ungraphed_genes = set(selected_genes).difference(graphed_genes)
+    for gene in ungraphed_genes:
+        interactions_graph.add_node(gene, isGene=True)
+    return interactions_graph
+
+
+def __add_node_attributes(interactions_graph: nx.Graph) -> None:
+    for node in interactions_graph.nodes:
+        is_gene = interactions_graph.nodes[node]["isGene"]
+        if is_gene:
+            set_color = "cyan"
+            set_size = 10
+        else:
+            degree = interactions_graph.degree[node]
+            if degree > 1:
+                set_color = "orange"
+                set_size = 7
+            else:
+                set_color = "red"
+                set_size = 7
+        interactions_graph.nodes[node]["node_color"] = set_color
+        interactions_graph.nodes[node]["node_size"] = set_size
+
+
+def create_network(interactions: pd.DataFrame, selected_genes: list) -> nx.Graph:
+    """Create a networkx graph representing interactions between genes and drugs
+
+    :param interactions: DataFrame containing drug-gene interaction data
+    :param selected_genes: List containing genes used to query interaction data
+    :return: a networkx graph of drug-gene interactions
+    """
+    interactions_graph = __initalize_network(interactions, selected_genes)
+    __add_node_attributes(interactions_graph)
+    return interactions_graph
+
+
+def generate_plotly(graph: nx.Graph) -> go.Figure:
+    """Create a plotly graph representing interactions between genes and drugs
+
+    :param graph: networkx graph to be formatted as a plotly graph
+    :return: a plotly graph of drug-gene interactions
+    """
+    layout = go.Layout(
+        hovermode="closest",
+        xaxis={"showgrid": False, "zeroline": False, "showticklabels": False},
+        yaxis={"showgrid": False, "zeroline": False, "showticklabels": False},
+        showlegend=True,
+    )
+    fig = go.Figure(layout=layout)
+
+    if graph is not None:
+        pos = nx.spring_layout(graph, seed=PLOTLY_SEED)
+
+        trace_nodes = __create_trace_nodes(graph, pos)
+        trace_edges = __create_trace_edges(graph, pos)
+
+        fig.add_trace(trace_edges[0])
+        fig.add_trace(trace_edges[1])
+        for trace_group in trace_nodes:
+            fig.add_trace(trace_group)
+
+    return fig
+
+
+def __create_trace_nodes(graph: nx.Graph, pos: dict) -> list:
+    nodes_by_group = {
+        "cyan": {
+            "node_x": [],
+            "node_y": [],
+            "node_text": [],
+            "node_color": [],
+            "node_size": [],
+            "neighbors": [],
+            "legend_name": "genes",
+        },
+        "orange": {
+            "node_x": [],
+            "node_y": [],
+            "node_text": [],
+            "node_color": [],
+            "node_size": [],
+            "neighbors": [],
+            "legend_name": "multi-degree drugs",
+        },
+        "red": {
+            "node_x": [],
+            "node_y": [],
+            "node_text": [],
+            "node_color": [],
+            "node_size": [],
+            "neighbors": [],
+            "legend_name": "single-degree drugs",
+        },
+    }
+
+    for node in graph.nodes():
+        node_color = graph.nodes[node]["node_color"]
+        node_size = graph.nodes[node]["node_size"]
+        x, y = pos[node]
+        nodes_by_group[node_color]["node_x"].append(x)
+        nodes_by_group[node_color]["node_y"].append(y)
+        nodes_by_group[node_color]["node_text"].append(str(node))
+        nodes_by_group[node_color]["node_color"].append(node_color)
+        nodes_by_group[node_color]["node_size"].append(node_size)
+        nodes_by_group[node_color]["neighbors"].append(list(graph.neighbors(node)))
+
+    trace_nodes = []
+
+    for _, node in nodes_by_group.items():
+        trace_group = go.Scatter(
+            x=node["node_x"],
+            y=node["node_y"],
+            mode="markers",
+            marker={
+                "symbol": "circle",
+                "size": node["node_size"],
+                "color": node["node_color"],
+            },
+            text=node["node_text"],
+            name=node["legend_name"],
+            customdata=node["neighbors"],
+            hoverinfo="text",
+            visible=True,
+            showlegend=True,
+        )
+        trace_nodes.append(trace_group)
+
+    return trace_nodes
+
+
+def __create_trace_edges(graph: nx.Graph, pos: dict) -> go.Scatter:
+    edge_x = []
+    edge_y = []
+
+    i_edge_x = []
+    i_edge_y = []
+    i_edge_id = []
+
+    for edge in graph.edges():
+        x0, y0 = pos[edge[0]]
+        x1, y1 = pos[edge[1]]
+        edge_x.append(x0)
+        edge_x.append(x1)
+        edge_x.append(None)
+        edge_y.append(y0)
+        edge_y.append(y1)
+        edge_y.append(None)
+
+        i_edge_x.append((x0 + x1) / 2)
+        i_edge_y.append((y0 + y1) / 2)
+        i_edge_id.append(graph.edges[edge]["id"])
+
+    trace_edges = go.Scatter(
+        x=edge_x,
+        y=edge_y,
+        mode="lines",
+        line={"width": 0.5, "color": "gray"},
+        hoverinfo="none",
+        showlegend=False,
+    )
+
+    i_trace_edges = go.Scatter(
+        x=i_edge_x,
+        y=i_edge_y,
+        mode="markers",
+        marker_size=0.5,
+        text=i_edge_id,
+        hoverinfo="text",
+        showlegend=False,
+    )
+
+    return trace_edges, i_trace_edges
+
+
+def generate_json(graph: nx.Graph) -> dict:
+    """Generate a JSON representation of a networkx graph
+
+    :param graph: networkx graph to be formatted as a JSON
+    :return: a dictionary representing the JSON data of the graph
+    """
+    return nx.node_link_data(graph)