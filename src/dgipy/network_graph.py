"""Provides functionality to create networkx graphs and pltoly figures for network visualization"""

import networkx as nx
import pandas as pd
import plotly.graph_objects as go

PLOTLY_SEED = 7


<<<<<<< HEAD
def __initalize_network(interactions: pd.DataFrame, selected_genes: list) -> nx.Graph:
    interactions_graph = nx.Graph()
    graphed_genes = set()
    for index in interactions.index:
        graphed_genes.add(interactions["gene_name"][index])
        interactions_graph.add_node(interactions["gene_name"][index], isGene=True)
        interactions_graph.add_node(interactions["drug_name"][index], isGene=False)
        interactions_graph.add_edge(
            interactions["gene_name"][index],
            interactions["drug_name"][index],
            id=interactions["gene_name"][index]
            + " - "
            + interactions["drug_name"][index],
            approval=interactions["approved"][index],
            score=interactions["interaction_score"][index],
            attributes=interactions["interaction_attributes"][index],
            source=interactions["sources"][index],
            pmid=interactions["pmids"][index],
        )
    ungraphed_genes = set(selected_genes).difference(graphed_genes)
    for gene in ungraphed_genes:
        interactions_graph.add_node(gene, isGene=True)
    return interactions_graph


def __add_node_attributes(interactions_graph: nx.Graph) -> None:
    for node in interactions_graph.nodes:
        is_gene = interactions_graph.nodes[node]["isGene"]
        if is_gene:
            set_color = "cyan"
            set_size = 10
        else:
            degree = interactions_graph.degree[node]
            if degree > 1:
                set_color = "orange"
                set_size = 7
            else:
                set_color = "red"
                set_size = 7
=======
def __initalize_network(
    interactions: pd.DataFrame, terms: list, search_mode: str
) -> nx.Graph:
    interactions_graph = nx.Graph()
    graphed_terms = set()

    for index in interactions.index:
        if search_mode == "genes":
            graphed_terms.add(interactions["gene"][index])
        if search_mode == "drugs":
            graphed_terms.add(interactions["drug"][index])
        interactions_graph.add_node(interactions["gene"][index], isGene=True)
        interactions_graph.add_node(interactions["drug"][index], isGene=False)
        interactions_graph.add_edge(
            interactions["gene"][index],
            interactions["drug"][index],
            id=interactions["gene"][index] + " - " + interactions["drug"][index],
            approval=interactions["approval"][index],
            score=interactions["score"][index],
            attributes=interactions["interaction_attributes"][index],
            source=interactions["source"][index],
            pmid=interactions["pmid"][index],
        )

    graphed_terms = set(terms).difference(graphed_terms)
    for term in graphed_terms:
        if search_mode == "genes":
            interactions_graph.add_node(term, isGene=True)
        if search_mode == "drugs":
            interactions_graph.add_node(term, isGene=False)
    return interactions_graph


def __add_node_attributes(interactions_graph: nx.Graph, search_mode: str) -> None:
    for node in interactions_graph.nodes:
        is_gene = interactions_graph.nodes[node]["isGene"]
        degree = interactions_graph.degree[node]
        if search_mode == "genes":
            if is_gene:
                if degree > 1:
                    set_color = "cyan"
                    set_size = 10
                else:
                    set_color = "blue"
                    set_size = 10
            else:
                if degree > 1:
                    set_color = "orange"
                    set_size = 7
                else:
                    set_color = "red"
                    set_size = 7
        if search_mode == "drugs":
            if is_gene:
                if degree > 1:
                    set_color = "cyan"
                    set_size = 7
                else:
                    set_color = "blue"
                    set_size = 7
            else:
                if degree > 1:
                    set_color = "orange"
                    set_size = 10
                else:
                    set_color = "red"
                    set_size = 10
>>>>>>> 45907915
        interactions_graph.nodes[node]["node_color"] = set_color
        interactions_graph.nodes[node]["node_size"] = set_size


<<<<<<< HEAD
def create_network(interactions: pd.DataFrame, selected_genes: list) -> nx.Graph:
    """Create a networkx graph representing interactions between genes and drugs

    :param interactions: DataFrame containing drug-gene interaction data
    :param selected_genes: List containing genes used to query interaction data
    :return: a networkx graph of drug-gene interactions
    """
    interactions_graph = __initalize_network(interactions, selected_genes)
    __add_node_attributes(interactions_graph)
=======
def create_network(
    interactions: pd.DataFrame, terms: list, search_mode: str
) -> nx.Graph:
    """Create a networkx graph representing interactions between genes and drugs

    :param interactions: DataFrame containing drug-gene interaction data
    :param terms: List containing terms used to query interaction data
    :param search_mode: String indicating whether query was gene-focused or drug-focused
    :return: a networkx graph of drug-gene interactions
    """
    interactions_graph = __initalize_network(interactions, terms, search_mode)
    __add_node_attributes(interactions_graph, search_mode)
>>>>>>> 45907915
    return interactions_graph


def generate_plotly(graph: nx.Graph) -> go.Figure:
    """Create a plotly graph representing interactions between genes and drugs

    :param graph: networkx graph to be formatted as a plotly graph
    :return: a plotly graph of drug-gene interactions
    """
    layout = go.Layout(
        hovermode="closest",
        xaxis={"showgrid": False, "zeroline": False, "showticklabels": False},
        yaxis={"showgrid": False, "zeroline": False, "showticklabels": False},
        showlegend=True,
    )
    fig = go.Figure(layout=layout)

    if graph is not None:
        pos = nx.spring_layout(graph, seed=PLOTLY_SEED)

        trace_nodes = __create_trace_nodes(graph, pos)
        trace_edges = __create_trace_edges(graph, pos)

        fig.add_trace(trace_edges[0])
        fig.add_trace(trace_edges[1])
        for trace_group in trace_nodes:
            fig.add_trace(trace_group)

    return fig


def __create_trace_nodes(graph: nx.Graph, pos: dict) -> list:
    nodes_by_group = {
        "cyan": {
            "node_x": [],
            "node_y": [],
            "node_text": [],
            "node_color": [],
            "node_size": [],
            "neighbors": [],
<<<<<<< HEAD
            "legend_name": "genes",
=======
            "legend_name": "multi-degree genes",
>>>>>>> 45907915
        },
        "orange": {
            "node_x": [],
            "node_y": [],
            "node_text": [],
            "node_color": [],
            "node_size": [],
            "neighbors": [],
            "legend_name": "multi-degree drugs",
        },
        "red": {
            "node_x": [],
            "node_y": [],
            "node_text": [],
            "node_color": [],
            "node_size": [],
            "neighbors": [],
            "legend_name": "single-degree drugs",
        },
<<<<<<< HEAD
=======
        "blue": {
            "node_x": [],
            "node_y": [],
            "node_text": [],
            "node_color": [],
            "node_size": [],
            "neighbors": [],
            "legend_name": "single-degree genes",
        },
>>>>>>> 45907915
    }

    for node in graph.nodes():
        node_color = graph.nodes[node]["node_color"]
        node_size = graph.nodes[node]["node_size"]
        x, y = pos[node]
        nodes_by_group[node_color]["node_x"].append(x)
        nodes_by_group[node_color]["node_y"].append(y)
        nodes_by_group[node_color]["node_text"].append(str(node))
        nodes_by_group[node_color]["node_color"].append(node_color)
        nodes_by_group[node_color]["node_size"].append(node_size)
        nodes_by_group[node_color]["neighbors"].append(list(graph.neighbors(node)))

    trace_nodes = []

<<<<<<< HEAD
    for node in nodes_by_group.values():
=======
    for _, node in nodes_by_group.items():  # noqa: PERF102
>>>>>>> 45907915
        trace_group = go.Scatter(
            x=node["node_x"],
            y=node["node_y"],
            mode="markers",
            marker={
                "symbol": "circle",
                "size": node["node_size"],
                "color": node["node_color"],
            },
            text=node["node_text"],
            name=node["legend_name"],
            customdata=node["neighbors"],
            hoverinfo="text",
            visible=True,
            showlegend=True,
        )
        trace_nodes.append(trace_group)

    return trace_nodes


def __create_trace_edges(graph: nx.Graph, pos: dict) -> go.Scatter:
    edge_x = []
    edge_y = []

    i_edge_x = []
    i_edge_y = []
    i_edge_id = []

    for edge in graph.edges():
        x0, y0 = pos[edge[0]]
        x1, y1 = pos[edge[1]]
        edge_x.append(x0)
        edge_x.append(x1)
        edge_x.append(None)
        edge_y.append(y0)
        edge_y.append(y1)
        edge_y.append(None)

        i_edge_x.append((x0 + x1) / 2)
        i_edge_y.append((y0 + y1) / 2)
        i_edge_id.append(graph.edges[edge]["id"])

    trace_edges = go.Scatter(
        x=edge_x,
        y=edge_y,
        mode="lines",
        line={"width": 0.5, "color": "gray"},
        hoverinfo="none",
        showlegend=False,
    )

    i_trace_edges = go.Scatter(
        x=i_edge_x,
        y=i_edge_y,
        mode="markers",
        marker_size=0.5,
        text=i_edge_id,
        hoverinfo="text",
        showlegend=False,
    )

    return trace_edges, i_trace_edges


def generate_json(graph: nx.Graph) -> dict:
    """Generate a JSON representation of a networkx graph

    :param graph: networkx graph to be formatted as a JSON
    :return: a dictionary representing the JSON data of the graph
    """
    return nx.node_link_data(graph)<|MERGE_RESOLUTION|>--- conflicted
+++ resolved
@@ -7,47 +7,6 @@
 PLOTLY_SEED = 7
 
 
-<<<<<<< HEAD
-def __initalize_network(interactions: pd.DataFrame, selected_genes: list) -> nx.Graph:
-    interactions_graph = nx.Graph()
-    graphed_genes = set()
-    for index in interactions.index:
-        graphed_genes.add(interactions["gene_name"][index])
-        interactions_graph.add_node(interactions["gene_name"][index], isGene=True)
-        interactions_graph.add_node(interactions["drug_name"][index], isGene=False)
-        interactions_graph.add_edge(
-            interactions["gene_name"][index],
-            interactions["drug_name"][index],
-            id=interactions["gene_name"][index]
-            + " - "
-            + interactions["drug_name"][index],
-            approval=interactions["approved"][index],
-            score=interactions["interaction_score"][index],
-            attributes=interactions["interaction_attributes"][index],
-            source=interactions["sources"][index],
-            pmid=interactions["pmids"][index],
-        )
-    ungraphed_genes = set(selected_genes).difference(graphed_genes)
-    for gene in ungraphed_genes:
-        interactions_graph.add_node(gene, isGene=True)
-    return interactions_graph
-
-
-def __add_node_attributes(interactions_graph: nx.Graph) -> None:
-    for node in interactions_graph.nodes:
-        is_gene = interactions_graph.nodes[node]["isGene"]
-        if is_gene:
-            set_color = "cyan"
-            set_size = 10
-        else:
-            degree = interactions_graph.degree[node]
-            if degree > 1:
-                set_color = "orange"
-                set_size = 7
-            else:
-                set_color = "red"
-                set_size = 7
-=======
 def __initalize_network(
     interactions: pd.DataFrame, terms: list, search_mode: str
 ) -> nx.Graph:
@@ -115,22 +74,10 @@
                 else:
                     set_color = "red"
                     set_size = 10
->>>>>>> 45907915
         interactions_graph.nodes[node]["node_color"] = set_color
         interactions_graph.nodes[node]["node_size"] = set_size
 
 
-<<<<<<< HEAD
-def create_network(interactions: pd.DataFrame, selected_genes: list) -> nx.Graph:
-    """Create a networkx graph representing interactions between genes and drugs
-
-    :param interactions: DataFrame containing drug-gene interaction data
-    :param selected_genes: List containing genes used to query interaction data
-    :return: a networkx graph of drug-gene interactions
-    """
-    interactions_graph = __initalize_network(interactions, selected_genes)
-    __add_node_attributes(interactions_graph)
-=======
 def create_network(
     interactions: pd.DataFrame, terms: list, search_mode: str
 ) -> nx.Graph:
@@ -143,7 +90,6 @@
     """
     interactions_graph = __initalize_network(interactions, terms, search_mode)
     __add_node_attributes(interactions_graph, search_mode)
->>>>>>> 45907915
     return interactions_graph
 
 
@@ -184,11 +130,7 @@
             "node_color": [],
             "node_size": [],
             "neighbors": [],
-<<<<<<< HEAD
-            "legend_name": "genes",
-=======
             "legend_name": "multi-degree genes",
->>>>>>> 45907915
         },
         "orange": {
             "node_x": [],
@@ -208,8 +150,6 @@
             "neighbors": [],
             "legend_name": "single-degree drugs",
         },
-<<<<<<< HEAD
-=======
         "blue": {
             "node_x": [],
             "node_y": [],
@@ -219,7 +159,6 @@
             "neighbors": [],
             "legend_name": "single-degree genes",
         },
->>>>>>> 45907915
     }
 
     for node in graph.nodes():
@@ -235,11 +174,7 @@
 
     trace_nodes = []
 
-<<<<<<< HEAD
-    for node in nodes_by_group.values():
-=======
     for _, node in nodes_by_group.items():  # noqa: PERF102
->>>>>>> 45907915
         trace_group = go.Scatter(
             x=node["node_x"],
             y=node["node_y"],
