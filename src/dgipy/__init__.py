--- conflicted
+++ resolved
@@ -23,13 +23,6 @@
     "get_genes",
     "get_interactions",
     "get_sources",
-<<<<<<< HEAD
-    "SourceType",
-    "get_all_genes",
-    "get_drug_applications",
-    "generate_app",
     "create_network",
     "generate_cytoscape",
-=======
->>>>>>> 715c2056
 ]