--- conflicted
+++ resolved
@@ -1,38 +1,13 @@
 """Provides methods for performing different searches in DGIdb"""
-<<<<<<< HEAD
 from typing import Dict, List, Optional, Union
-=======
 import os
-from typing import Optional
->>>>>>> e59d0feb
 
 import pandas as pd
 import requests
 from gql import Client, gql
 from gql.transport.requests import RequestsHTTPTransport
 
-<<<<<<< HEAD
-
-# TODO: learn how to implement global variables to reflect which API end point to use
-def __api_url(env: str = "local") -> str:
-    url = "http://localhost:3000/api/graphql"
-
-    if env == "local":
-        url = "http://localhost:3000/api/graphql"
-
-    if env == "staging":
-        url = "https://staging.dgidb.org/api/graphql"
-
-    if env == "production":
-        url = "https://dgidb.org/api/graphql"
-
-    return url
-
-
-base_url = __api_url("production")
-=======
 API_ENDPOINT_URL = os.environ.get("DGIDB_API_URL", "https://dgidb.org/api/graphql")
->>>>>>> e59d0feb
 
 
 def _get_client(api_url: str) -> Client:
@@ -48,14 +23,9 @@
 def get_drug(
     terms: list | str,
     use_pandas: bool = True,
-<<<<<<< HEAD
     immunotherapy: Optional[bool] = None,
     antineoplastic: Optional[bool] = None,
-=======
-    immunotherapy: str | None = None,
-    antineoplastic: str | None = None,
     api_url: Optional[str] = None,
->>>>>>> e59d0feb
 ) -> pd.DataFrame | dict:
     """Perform a record look up in DGIdb for a drug of interest
 
@@ -110,14 +80,9 @@
         }
         """
     )
-<<<<<<< HEAD
-    client = _get_client(base_url)
+    api_url = api_url if api_url else API_ENDPOINT_URL
+    client = _get_client(api_url)
     result = client.execute(query, variable_values=params)
-=======
-
-    api_url = api_url if api_url else API_ENDPOINT_URL
-    r = requests.post(api_url, json={"query": query}, timeout=20)
->>>>>>> e59d0feb
 
     if use_pandas is True:
         return __process_drug(result)
@@ -157,14 +122,9 @@
         }
         """
     )
-<<<<<<< HEAD
-    client = _get_client(base_url)
+    api_url = api_url if api_url else API_ENDPOINT_URL
+    client = _get_client(api_url)
     result = client.execute(query, variable_values={"names": terms})
-=======
-
-    api_url = api_url if api_url else API_ENDPOINT_URL
-    r = requests.post(api_url, json={"query": query}, timeout=20)
->>>>>>> e59d0feb
 
     if use_pandas is True:
         return __process_gene(result)
@@ -298,13 +258,9 @@
         msg = "Search type must be specified using: search='drugs' or search='genes'"
         raise Exception(msg)
 
-<<<<<<< HEAD
-    client = _get_client(base_url)
+    api_url = api_url if api_url else API_ENDPOINT_URL
+    client = _get_client(api_url)
     result = client.execute(query, variable_values=params)
-=======
-    api_url = api_url if api_url else API_ENDPOINT_URL
-    r = requests.post(api_url, json={"query": query}, timeout=20)
->>>>>>> e59d0feb
 
     if use_pandas is True:
         if search == "genes":
@@ -342,13 +298,9 @@
         }
         """
     )
-<<<<<<< HEAD
-    client = _get_client(base_url)
+    api_url = api_url if api_url else API_ENDPOINT_URL
+    client = _get_client(api_url)
     result = client.execute(query, variable_values={"names": terms})
-=======
-    api_url = api_url if api_url else API_ENDPOINT_URL
-    r = requests.post(api_url, json={"query": query}, timeout=20)
->>>>>>> e59d0feb
 
     if use_pandas is True:
         return __process_gene_categories(result)
@@ -367,7 +319,6 @@
         msg = "Type must be a valid source type: drug, gene, interaction, potentially_druggable"
         raise Exception(msg)
 
-<<<<<<< HEAD
     query = gql(
         """
         query getSources($sourceType: SourceTypeFilter) {
@@ -384,25 +335,10 @@
         }
         """
     )
-    client = _get_client(base_url)
+    api_url = api_url if api_url else API_ENDPOINT_URL
+    client = _get_client(api_url)
     params = {} if search.lower() == "all" else {"sourceType": search}
     return client.execute(query, variable_values=params)
-=======
-    if search == "all":
-        query = "{\nsources {\nnodes {\nfullName\nsourceDbName\nsourceDbVersion\ndrugClaimsCount\ngeneClaimsCount\ninteractionClaimsCount\n}\n}\n}"
-
-    else:
-        query = (
-            "{\nsources(sourceType: "
-            + search.upper()
-            + ") {\nnodes {\nfullName\nsourceDbName\nsourceDbVersion\ndrugClaimsCount\ngeneClaimsCount\ninteractionClaimsCount\n}\n}\n}"
-        )
-
-    api_url = api_url if api_url else API_ENDPOINT_URL
-    r = requests.post(api_url, json={"query": query}, timeout=20)
-
-    return r.json()
->>>>>>> e59d0feb
 
 
 def get_gene_list(api_url: Optional[str] = None) -> list:
@@ -411,7 +347,6 @@
     :param api_url: API endpoint for GraphQL request
     :return: a full list of genes present in dgidb
     """
-<<<<<<< HEAD
     query = gql(
         """
         {
@@ -424,20 +359,12 @@
         }
         """
     )
-    client = _get_client(base_url)
+    api_url = api_url if api_url else API_ENDPOINT_URL
+    client = _get_client(api_url)
     result = client.execute(query)
-    return result["genes"]
-=======
-    query = "{\ngenes {\nnodes {\nname\n}\n}\n}"
-    api_url = api_url if api_url else API_ENDPOINT_URL
-    r = requests.post(api_url, json={"query": query}, timeout=20)
-    gene_list = []
-    for match in r.json()["data"]["genes"]["nodes"]:
-        gene_name = match["name"]
-        gene_list.append(gene_name)
-    gene_list.sort()
-    return gene_list
->>>>>>> e59d0feb
+    genes = result["genes"]["nodes"]
+    genes.sort(key=lambda i: i["name"])
+    return genes
 
 
 def get_drug_applications(
@@ -467,14 +394,9 @@
         }
         """
     )
-<<<<<<< HEAD
-    client = _get_client(base_url)
+    api_url = api_url if api_url else API_ENDPOINT_URL
+    client = _get_client(api_url)
     result = client.execute(query, variable_values={"names": terms})
-=======
-
-    api_url = api_url if api_url else API_ENDPOINT_URL
-    r = requests.post(api_url, json={"query": query}, timeout=20)
->>>>>>> e59d0feb
 
     if use_pandas is True:
         data = __process_drug_applications(result)
