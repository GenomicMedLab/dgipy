--- conflicted
+++ resolved
@@ -222,8 +222,6 @@
         return _openfda_data(data)
     return result
 
-
-<<<<<<< HEAD
 def get_clinical_trials(
     terms: str | list,
 ) -> pd.DataFrame:  # TODO: Better error handling for new_row?, use_pandas=False
@@ -292,9 +290,6 @@
             )
     return pd.DataFrame(rows_list)
 
-
-=======
->>>>>>> bf677668
 def _process_drug(results: dict) -> pd.DataFrame:
     drug_list = []
     concept_list = []
