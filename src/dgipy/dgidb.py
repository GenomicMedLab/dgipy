"""Provides methods for performing different searches in DGIdb"""

import logging
import os
from enum import Enum

from gql import Client
from gql.transport.requests import RequestsHTTPTransport

import dgipy.queries as queries

_logger = logging.getLogger(__name__)

API_ENDPOINT_URL = os.environ.get("DGIDB_API_URL", "https://dgidb.org/api/graphql")


_logger = logging.getLogger(__name__)


def _get_client(api_url: str) -> Client:
    """Acquire GraphQL client.

    :param api_url: endpoint to request data at
    :return: GraphQL client
    """
    transport = RequestsHTTPTransport(url=api_url)
    return Client(transport=transport, fetch_schema_from_transport=True)


def _group_attributes(row: list[dict]) -> dict:
    grouped_dict = {}
    for attr in row:
        if attr["name"] in grouped_dict:
            grouped_dict[attr["name"]].append(attr["value"])
        else:
            grouped_dict[attr["name"]] = [attr["value"]]
    return grouped_dict


def get_drug(
    terms: list | str,
    immunotherapy: bool | None = None,
    antineoplastic: bool | None = None,
    api_url: str | None = None,
) -> dict:
    """Perform a record look up in DGIdb for a drug of interest

    :param terms: drug or drugs for record lookup
    :param immunotherapy: filter option for results that are only immunotherapy
    :param antineoplastic: filter option for results that see antineoplastic use
    :param api_url: API endpoint for GraphQL request
    :return: TODO
    """
    if isinstance(terms, str):
        terms = [terms]

    params: dict[str, bool | list] = {"names": terms}
    if immunotherapy is not None:
        params["immunotherapy"] = immunotherapy
    if antineoplastic is not None:
        params["antineoplastic"] = antineoplastic

    api_url = api_url if api_url else API_ENDPOINT_URL
    client = _get_client(api_url)
    result = client.execute(queries.get_drugs.query, variable_values=params)

    output = {
        "name": [],
        "concept_id": [],
        "aliases": [],
        "attributes": [],
        "antineoplastic": [],
        "immunotherapy": [],
        "approved": [],
        "approval_ratings": [],
        "fda_applications": [],
    }
    for match in result["drugs"]["nodes"]:
        output["name"].append(match["name"])
        output["concept_id"].append(match["conceptId"])
        output["aliases"].append([a["alias"] for a in match["drugAliases"]])
        output["attributes"].append(_group_attributes(match["drugAttributes"]))
        output["antineoplastic"].append(match["antiNeoplastic"])
        output["immunotherapy"].append(match["immunotherapy"])
        output["approved"].append(match["approved"])
        output["approval_ratings"].append(
            [
                {"rating": r["rating"], "source": r["source"]["sourceDbName"]}
                for r in match["drugApprovalRatings"]
            ]
        )
        output["fda_applications"].append(
            [app["appNo"] for app in match["drugApplications"]]
        )
    return output


def get_gene(terms: list | str, api_url: str | None = None) -> dict:
    """Perform a record look up in DGIdb for a gene of interest

    :param terms: gene or genes for record lookup
    :param api_url: API endpoint for GraphQL request
    :return: TODO
    """
    if isinstance(terms, str):
        terms = [terms]

    api_url = api_url if api_url else API_ENDPOINT_URL
    client = _get_client(api_url)
    result = client.execute(queries.get_genes.query, variable_values={"names": terms})

    output = {
        "name": [],
        "concept_id": [],
        "aliases": [],
        "attributes": [],
    }
    for match in result["genes"]["nodes"]:
        output["name"].append(match["name"])
        output["concept_id"].append(match["conceptId"])
        output["aliases"].append([a["alias"] for a in match["geneAliases"]])
        output["attributes"].append(_group_attributes(match["geneAttributes"]))
    return output


def get_interactions(
    terms: list | str,
    search: str = "genes",
    immunotherapy: bool | None = None,
    antineoplastic: bool | None = None,
    source: str | None = None,
    pmid: int | None = None,
    interaction_type: str | None = None,
    approved: str | None = None,
    api_url: str | None = None,
) -> dict:
    """Perform an interaction look up for drugs or genes of interest

    :param terms: drugs or genes for interaction look up
    :param search: interaction search type. valid types are "drugs" or "genes"
    :param immunotherapy: filter option for results that are used in immunotherapy
    :param antineoplastic: filter option for results that are part of antineoplastic regimens
    :param source: filter option for specific database of interest
    :param pmid: filter option for specific PMID
    :param interaction_type: filter option for specific interaction types
    :param approved: filter option for approved interactions
    :param api_url: API endpoint for GraphQL request
    :return: interaction results for terms
    """
    if isinstance(terms, str):
        terms = [terms]
    params: dict[str, str | int | bool | list[str]] = {"names": terms}
    if immunotherapy is not None:
        params["immunotherapy"] = immunotherapy
    if antineoplastic is not None:
        params["antiNeoplastic"] = antineoplastic
    if source is not None:
        params["sourceDbName"] = source
    if pmid is not None:
        params["pmid"] = pmid
    if interaction_type is not None:
        params["interactionType"] = interaction_type
    if approved is not None:
        params["approved"] = approved

    api_url = api_url if api_url else API_ENDPOINT_URL
    client = _get_client(api_url)

    if search == "genes":
        return _get_interactions_by_genes(params, client)
    if search == "drugs":
        return _get_interactions_by_drugs(params, client)
    msg = "Search type must be specified using: search='drugs' or search='genes'"
    raise Exception(msg)


def _get_interactions_by_genes(
    params: dict,
    client: Client,
) -> dict:
    results = client.execute(queries.get_interactions_by_gene.query, params)
    output = {
        "gene_name": [],
        "gene_long_name": [],
        "drug_name": [],
        "approved": [],
        "interaction_score": [],
        "interaction_attributes": [],
        "sources": [],
        "pmids": [],
    }
    for result in results["genes"]["nodes"]:
        gene_name = result["name"]
        long_name = result["longName"]
        for interaction in result["interactions"]:
            output["gene_name"].append(gene_name)
            output["gene_long_name"].append(long_name)
            output["drug_name"].append(interaction["drug"]["name"])
            output["approved"].append(interaction["drug"]["approved"])
            output["interaction_score"].append(interaction["interactionScore"])
            output["interaction_attributes"].append(
                _group_attributes(interaction["interactionAttributes"])
            )

            pubs = []
            sources = []
            for claim in interaction["interactionClaims"]:
                sources.append(claim["source"]["sourceDbName"])
                pubs += [p["pmid"] for p in claim["publications"]]
            output["pmids"].append(pubs)
            output["sources"].append(sources)
    return output


def _get_interactions_by_drugs(
    params: dict,
    client: Client,
) -> dict:
    results = client.execute(queries.get_interactions_by_drug.query, params)
    output = {
        "drug_name": [],
        "gene_name": [],
        "interaction_score": [],
        "approved": [],
        "interaction_attributes": [],
        "sources": [],
        "pmids": [],
    }
    for result in results["drugs"]["nodes"]:
        drug_name = result["name"]
        approval = result["approved"]
        for interaction in result["interactions"]:
            output["drug_name"].append(drug_name)
            output["gene_name"].append(interaction["gene"]["name"])
            output["interaction_score"].append(interaction["interactionScore"])
            output["approved"].append(approval)
            output["interaction_attributes"].append(
                _group_attributes(interaction["interactionAttributes"])
            )
            pubs = []
            sources = []
            for claim in interaction["interactionClaims"]:
                sources.append(claim["source"]["sourceDbName"])
                pubs += [p["pmid"] for p in claim["publications"]]
            output["pmids"].append(pubs)
            output["sources"].append(sources)
    return output


def get_categories(terms: list | str, api_url: str | None = None) -> dict:
    """Perform a category annotation lookup for genes of interest

    :param terms: Genes of interest for annotations
    :param api_url: API endpoint for GraphQL request
    :return: category annotation results for genes
    """
    if isinstance(terms, str):
        terms = [terms]

    api_url = api_url if api_url else API_ENDPOINT_URL
    client = _get_client(api_url)
    results = client.execute(
        queries.get_gene_categories.query, variable_values={"names": terms}
    )
    output = {
        "gene": [],
        "full_name": [],
        "category": [],
        "sources": [],
    }
    for result in results["genes"]["nodes"]:
        name = result["name"]
        long_name = result["longName"]
        for cat in result["geneCategoriesWithSources"]:
            output["gene"].append(name)
            output["full_name"].append(long_name)
            output["category"].append(cat["name"])
            output["sources"].append(cat["sourceNames"])
    return output


class SourceType(str, Enum):
    """Constrain source types for :py:method:`dgipy.dgidb.get_source` method."""

    DRUG = "drug"
    GENE = "gene"
    INTERACTION = "interaction"
    POTENTIALLY_DRUGGABLE = "potentially_druggable"


def get_source(
    source_type: SourceType | None = None, api_url: str | None = None
) -> dict:
    """Perform a source lookup for relevant aggregate sources

    >>> from dgipy import get_source, SourceType
    >>> sources = get_source(SourceType.POTENTIALLY_DRUGGABLE)

    :param source_type: type of source to look up. Fetches all sources otherwise.
    :param api_url: API endpoint for GraphQL request
    :return: all sources of relevant type in a json object
    :raise TypeError: if invalid kind of data given as ``source_type`` param.
    """
    source_param = source_type.value.upper() if source_type is not None else None
    api_url = api_url if api_url else API_ENDPOINT_URL
    client = _get_client(api_url)
<<<<<<< HEAD
    params = {} if search.lower() == "all" else {"sourceType": search}
    results = client.execute(queries.get_sources.query, variable_values=params)
    output = {
        "name": [],
        "short_name": [],
        "version": [],
        "drug_claims": [],
        "gene_claims": [],
        "interaction_claims": [],
    }
    for result in results["sources"]["nodes"]:
        output["name"].append(result["fullName"])
        output["short_name"].append(result["sourceDbName"])
        output["version"].append(result["sourceDbVersion"])
        output["drug_claims"].append(result["drugClaimsCount"])
        output["gene_claims"].append(result["geneClaimsCount"])
        output["interaction_claims"].append(result["interactionClaimsCount"])
    return output


def get_gene_list(api_url: str | None = None) -> dict:
=======
    params = {} if source_type is None else {"sourceType": source_param}
    return client.execute(queries.get_sources.query, variable_values=params)


def get_gene_list(api_url: str | None = None) -> list:
>>>>>>> 43daf597
    """Get all gene names present in DGIdb

    :param api_url: API endpoint for GraphQL request
    :return: todo
    """
    api_url = api_url if api_url else API_ENDPOINT_URL
    client = _get_client(api_url)
    results = client.execute(queries.get_all_genes.query)
    genes = {"name": [], "concept_id": []}
    for result in results["genes"]["nodes"]:
        genes["name"].append(result["name"])
        genes["concept_id"].append(result["conceptId"])
    return genes


def get_drug_applications(terms: list | str, api_url: str | None = None) -> dict:
    """Perform a look up for ANDA/NDA applications for drug or drugs of interest

    :param terms: drug or drugs of interest
    :param api_url: API endpoint for GraphQL request
    :return: all ANDA/NDA applications for drugs of interest
    """
    if isinstance(terms, str):
        terms = [terms]

    api_url = api_url if api_url else API_ENDPOINT_URL
    client = _get_client(api_url)
    results = client.execute(
        queries.get_drug_applications.query, variable_values={"names": terms}
    )
<<<<<<< HEAD
    output = {
        "name": [],
        "application": [],
        # "description": [],
    }

    for result in results["drugs"]["nodes"]:
        name = result["name"]
        for app in result["drugApplications"]:
            output["name"].append(name)
            application_number = app["appNo"].split(".")[1].replace(":", "").upper()
            output["application"].append(application_number)
            # output["description"].append(_get_openfda_description(application_number))
    return output


# def _openfda_data(dataframe: pd.DataFrame) -> pd.DataFrame:
#     openfda_base_url = (
#         "https://api.fda.gov/drug/drugsfda.json?search=openfda.application_number:"
#     )
#     terms = list(dataframe["application"])
#     descriptions = []
#     for term in terms:
#         r = requests.get(
#             f'{openfda_base_url}"{term}"', headers={"User-Agent": "Custom"}, timeout=20
#         )
#         try:
#             r.json()["results"][0]["products"]
#
#             f = []
#             for product in r.json()["results"][0]["products"]:
#                 brand_name = product["brand_name"]
#                 marketing_status = product["marketing_status"]
#                 dosage_form = product["dosage_form"]
#                 # active_ingredient = product["active_ingredients"][0]["name"]
#                 dosage_strength = product["active_ingredients"][0]["strength"]
#                 f.append(
#                     f"{brand_name}: {dosage_strength} {marketing_status} {dosage_form}"
#                 )
#
#             descriptions.append(" | ".join(f))
#         except:
#             descriptions.append("none")
#
#     return dataframe.assign(description=descriptions)
=======

    if use_pandas is True:
        data = _process_drug_applications(result)
        return _openfda_data(data)
    return result


def get_clinical_trials(
    terms: str | list,
) -> pd.DataFrame:  # TODO: Better error handling for new_row?, use_pandas=False
    """Perform a look up for clinical trials data for drug or drugs of interest

    :param terms: drug or drugs of interest
    :return: all clinical trials data for drugs of interest in a DataFrame
    """
    base_url = "https://clinicaltrials.gov/api/v2/studies?format=json"
    rows_list = []

    if isinstance(terms, str):
        terms = [terms]

    for drug in terms:
        intr_url = f"&query.intr={drug}"
        full_uri = base_url + intr_url  # TODO: + cond_url + term_url
        try:
            r = requests.get(full_uri, timeout=20)
        except requests.exceptions.RequestException as e:
            _logger.error("Clinical trials lookup to URL %s failed: %s", full_uri, e)
            raise e
        if r.status_code == 200:
            data = r.json()

            for study in data["studies"]:
                new_row = {}
                new_row["search_term"] = drug
                new_row["trial_id"] = study["protocolSection"]["identificationModule"][
                    "nctId"
                ]
                new_row["brief"] = study["protocolSection"]["identificationModule"][
                    "briefTitle"
                ]
                new_row["study_type"] = study["protocolSection"]["designModule"][
                    "studyType"
                ]
                try:
                    new_row["min_age"] = study["protocolSection"]["eligibilityModule"][
                        "minimumAge"
                    ]
                except:
                    new_row["min_age"] = None

                new_row["age_groups"] = study["protocolSection"]["eligibilityModule"][
                    "stdAges"
                ]
                new_row["Pediatric?"] = "CHILD" in new_row["age_groups"]

                new_row["conditions"] = study["protocolSection"]["conditionsModule"][
                    "conditions"
                ]
                try:
                    new_row["interventions"] = study["protocolSection"][
                        "armsInterventionsModule"
                    ]
                except:
                    new_row["interventions"] = None

                rows_list.append(new_row)
        else:
            _logger.error(
                "Received status code %s from request to %s -- returning empty dataframe",
                r.status_code,
                full_uri,
            )
    return pd.DataFrame(rows_list)


def _process_drug(results: dict) -> pd.DataFrame:
    drug_list = []
    concept_list = []
    alias_list = []
    attribute_list = []
    antineoplastic_list = []
    immunotherapy_list = []
    approved_list = []
    rating_list = []
    application_list = []

    for match in results["drugs"]["nodes"]:
        drug_list.append(match["name"])
        concept_list.append(match["conceptId"])
        alias_list.append("|".join([alias["alias"] for alias in match["drugAliases"]]))
        current_attributes = [
            ": ".join([attribute["name"], attribute["value"]])
            for attribute in match["drugAttributes"]
        ]
        attribute_list.append(" | ".join(current_attributes))
        antineoplastic_list.append(str(match["antiNeoplastic"]))
        immunotherapy_list.append(str(match["immunotherapy"]))
        approved_list.append(str(match["approved"]))
        application_list.append(
            "|".join(app["appNo"] for app in match["drugApplications"])
        )
        current_ratings = [
            ": ".join([rating["source"]["sourceDbName"], rating["rating"]])
            for rating in match["drugApprovalRatings"]
        ]
        rating_list.append(" | ".join(current_ratings))

    return pd.DataFrame().assign(
        drug=drug_list,
        concept_id=concept_list,
        aliases=alias_list,
        attributes=attribute_list,
        antineoplastic=antineoplastic_list,
        immunotherapy=immunotherapy_list,
        approved=approved_list,
        approval_ratings=rating_list,
        applications=application_list,
    )


def _process_gene(results: dict) -> pd.DataFrame:
    gene_list = []
    alias_list = []
    concept_list = []
    attribute_list = []

    for match in results["genes"]["nodes"]:
        gene_list.append(match["name"])
        alias_list.append("|".join([alias["alias"] for alias in match["geneAliases"]]))
        current_attributes = [
            ": ".join([attribute["name"], attribute["value"]])
            for attribute in match["geneAttributes"]
        ]
        attribute_list.append(" | ".join(current_attributes))
        concept_list.append(match["conceptId"])

    return pd.DataFrame().assign(
        gene=gene_list,
        concept_id=concept_list,
        aliases=alias_list,
        attributes=attribute_list,
    )


def _process_gene_search(results: dict) -> pd.DataFrame:
    interactionscore_list = []
    drugname_list = []
    approval_list = []
    interactionattributes_list = []
    gene_list = []
    longname_list = []
    sources_list = []
    pmids_list = []
    # genecategories_list = []

    for match in results["genes"]["nodes"]:
        current_gene = match["name"]
        current_longname = match["longName"]

        # TO DO: Evaluate if categories should be returned as part of interactions search. Seems useful but also redundant?
        # list_string = []
        # for category in match['geneCategories']:
        #     list_string.append(f"{category['name']}")
        # current_genecategories = " | ".join(list_string)

        for interaction in match["interactions"]:
            gene_list.append(current_gene)
            # genecategories_list.append(current_genecategories)
            longname_list.append(current_longname)
            drugname_list.append(interaction["drug"]["name"])
            approval_list.append(str(interaction["drug"]["approved"]))
            interactionscore_list.append(interaction["interactionScore"])

            list_string = [
                f"{attribute['name']}: {attribute['value']}"
                for attribute in interaction["interactionAttributes"]
            ]
            interactionattributes_list.append(" | ".join(list_string))

            list_string = []
            sub_list_string = []
            for claim in interaction["interactionClaims"]:
                list_string.append(f"{claim['source']['sourceDbName']}")
                sub_list_string = []
                for publication in claim["publications"]:
                    sub_list_string.append(f"{publication['pmid']}")
            sources_list.append(" | ".join(list_string))
            pmids_list.append(" | ".join(sub_list_string))

    return pd.DataFrame().assign(
        gene=gene_list,
        drug=drugname_list,
        longname=longname_list,
        # categories=genecategories_list,
        approval=approval_list,
        score=interactionscore_list,
        interaction_attributes=interactionattributes_list,
        source=sources_list,
        pmid=pmids_list,
    )


def _process_gene_categories(results: dict) -> pd.DataFrame:
    gene_list = []
    categories_list = []
    sources_list = []
    longname_list = []

    for match in results["genes"]["nodes"]:
        current_gene = match["name"]
        current_longname = match["longName"]

        for category in match["geneCategoriesWithSources"]:
            gene_list.append(current_gene)
            longname_list.append(current_longname)
            categories_list.append(category["name"])
            sources_list.append(" | ".join(category["sourceNames"]))

    return pd.DataFrame().assign(
        gene=gene_list,
        longname=longname_list,
        categories=categories_list,
        sources=sources_list,
    )


def _process_drug_search(results: dict) -> pd.DataFrame:
    interactionscore_list = []
    genename_list = []
    approval_list = []
    interactionattributes_list = []
    drug_list = []
    sources_list = []
    pmids_list = []

    for match in results["drugs"]["nodes"]:
        current_drug = match["name"]
        current_approval = str(match["approved"])

        for interaction in match["interactions"]:
            drug_list.append(current_drug)
            genename_list.append(interaction["gene"]["name"])
            interactionscore_list.append(interaction["interactionScore"])
            approval_list.append(current_approval)

            list_string = [
                f"{attribute['name']}: {attribute['value']}"
                for attribute in interaction["interactionAttributes"]
            ]
            interactionattributes_list.append("| ".join(list_string))

            list_string = []
            sub_list_string = []
            for claim in interaction["interactionClaims"]:
                list_string.append(f"{claim['source']['sourceDbName']}")
                sub_list_string = []
                for publication in claim["publications"]:
                    sub_list_string.append(f"{publication['pmid']}")

            sources_list.append(" | ".join(list_string))
            pmids_list.append(" | ".join(sub_list_string))

    return pd.DataFrame().assign(
        drug=drug_list,
        gene=genename_list,
        approval=approval_list,
        score=interactionscore_list,
        interaction_attributes=interactionattributes_list,
        source=sources_list,
        pmid=pmids_list,
    )


def _process_drug_applications(data: dict) -> pd.DataFrame:
    drug_list = []
    application_list = []

    for node in data["drugs"]["nodes"]:
        current_drug = node["name"]
        for application in node["drugApplications"]:
            drug_list.append(current_drug)
            application = application["appNo"].split(".")[1].replace(":", "").upper()
            application_list.append(application)

    return pd.DataFrame().assign(drug=drug_list, application=application_list)


def _openfda_data(dataframe: pd.DataFrame) -> pd.DataFrame:
    openfda_base_url = (
        "https://api.fda.gov/drug/drugsfda.json?search=openfda.application_number:"
    )
    terms = list(dataframe["application"])
    descriptions = []
    for term in terms:
        r = requests.get(
            f'{openfda_base_url}"{term}"', headers={"User-Agent": "Custom"}, timeout=20
        )
        try:
            r.json()["results"][0]["products"]

            f = []
            for product in r.json()["results"][0]["products"]:
                brand_name = product["brand_name"]
                marketing_status = product["marketing_status"]
                dosage_form = product["dosage_form"]
                # active_ingredient = product["active_ingredients"][0]["name"]
                dosage_strength = product["active_ingredients"][0]["strength"]
                f.append(
                    f"{brand_name}: {dosage_strength} {marketing_status} {dosage_form}"
                )

            descriptions.append(" | ".join(f))
        except:
            descriptions.append("none")

    return dataframe.assign(description=descriptions)
>>>>>>> 43daf597
<|MERGE_RESOLUTION|>--- conflicted
+++ resolved
@@ -4,6 +4,7 @@
 import os
 from enum import Enum
 
+import requests
 from gql import Client
 from gql.transport.requests import RequestsHTTPTransport
 
@@ -304,8 +305,7 @@
     source_param = source_type.value.upper() if source_type is not None else None
     api_url = api_url if api_url else API_ENDPOINT_URL
     client = _get_client(api_url)
-<<<<<<< HEAD
-    params = {} if search.lower() == "all" else {"sourceType": search}
+    params = {} if source_type is None else {"sourceType": source_param}
     results = client.execute(queries.get_sources.query, variable_values=params)
     output = {
         "name": [],
@@ -326,13 +326,6 @@
 
 
 def get_gene_list(api_url: str | None = None) -> dict:
-=======
-    params = {} if source_type is None else {"sourceType": source_param}
-    return client.execute(queries.get_sources.query, variable_values=params)
-
-
-def get_gene_list(api_url: str | None = None) -> list:
->>>>>>> 43daf597
     """Get all gene names present in DGIdb
 
     :param api_url: API endpoint for GraphQL request
@@ -348,6 +341,26 @@
     return genes
 
 
+def _get_openfda_data(app_no: str) -> list[tuple]:
+    url = f'https://api.fda.gov/drug/drugsfda.json?search=openfda.application_number:"{app_no}"'
+    response = requests.get(url, headers={"User-Agent": "Custom"}, timeout=20)
+    try:
+        response.raise_for_status()
+    except requests.exceptions.RequestException as e:
+        _logger.error("Request to %s failed: %s", url, e)
+        raise e
+    data = response.json()
+    return [
+        (
+            product["brand_name"],
+            product["marketing_status"],
+            product["dosage_form"],
+            product["active_ingredients"][0]["strength"],
+        )
+        for product in data["results"][0]["products"]
+    ]
+
+
 def get_drug_applications(terms: list | str, api_url: str | None = None) -> dict:
     """Perform a look up for ANDA/NDA applications for drug or drugs of interest
 
@@ -363,368 +376,107 @@
     results = client.execute(
         queries.get_drug_applications.query, variable_values={"names": terms}
     )
-<<<<<<< HEAD
     output = {
         "name": [],
         "application": [],
-        # "description": [],
+        "brand_name": [],
+        "marketing_status": [],
+        "dosage_form": [],
+        "dosage_strength": [],
     }
 
     for result in results["drugs"]["nodes"]:
         name = result["name"]
         for app in result["drugApplications"]:
-            output["name"].append(name)
             application_number = app["appNo"].split(".")[1].replace(":", "").upper()
-            output["application"].append(application_number)
-            # output["description"].append(_get_openfda_description(application_number))
-    return output
-
-
-# def _openfda_data(dataframe: pd.DataFrame) -> pd.DataFrame:
-#     openfda_base_url = (
-#         "https://api.fda.gov/drug/drugsfda.json?search=openfda.application_number:"
-#     )
-#     terms = list(dataframe["application"])
-#     descriptions = []
-#     for term in terms:
-#         r = requests.get(
-#             f'{openfda_base_url}"{term}"', headers={"User-Agent": "Custom"}, timeout=20
-#         )
-#         try:
-#             r.json()["results"][0]["products"]
-#
-#             f = []
-#             for product in r.json()["results"][0]["products"]:
-#                 brand_name = product["brand_name"]
-#                 marketing_status = product["marketing_status"]
-#                 dosage_form = product["dosage_form"]
-#                 # active_ingredient = product["active_ingredients"][0]["name"]
-#                 dosage_strength = product["active_ingredients"][0]["strength"]
-#                 f.append(
-#                     f"{brand_name}: {dosage_strength} {marketing_status} {dosage_form}"
-#                 )
-#
-#             descriptions.append(" | ".join(f))
-#         except:
-#             descriptions.append("none")
-#
-#     return dataframe.assign(description=descriptions)
-=======
-
-    if use_pandas is True:
-        data = _process_drug_applications(result)
-        return _openfda_data(data)
-    return result
+            for (
+                brand_name,
+                marketing_status,
+                dosage_form,
+                dosage_strength,
+            ) in _get_openfda_data(application_number):
+                output["name"].append(name)
+                output["application"].append(application_number)
+                output["brand_name"].append(brand_name)
+                output["marketing_status"].append(marketing_status)
+                output["dosage_form"].append(dosage_form)
+                output["dosage_strength"].append(dosage_strength)
+
+    return output
 
 
 def get_clinical_trials(
     terms: str | list,
-) -> pd.DataFrame:  # TODO: Better error handling for new_row?, use_pandas=False
+) -> dict:
     """Perform a look up for clinical trials data for drug or drugs of interest
 
     :param terms: drug or drugs of interest
     :return: all clinical trials data for drugs of interest in a DataFrame
     """
     base_url = "https://clinicaltrials.gov/api/v2/studies?format=json"
-    rows_list = []
-
-    if isinstance(terms, str):
-        terms = [terms]
+
+    if isinstance(terms, str):
+        terms = [terms]
+
+    output = {
+        "search_term": [],
+        "trial_id": [],
+        "brief": [],
+        "study_type": [],
+        "min_age": [],
+        "age_groups": [],
+        "pediatric": [],
+        "conditions": [],
+        "interventions": [],
+    }
 
     for drug in terms:
         intr_url = f"&query.intr={drug}"
         full_uri = base_url + intr_url  # TODO: + cond_url + term_url
+        response = requests.get(full_uri, timeout=20)
         try:
-            r = requests.get(full_uri, timeout=20)
+            response.raise_for_status()
         except requests.exceptions.RequestException as e:
             _logger.error("Clinical trials lookup to URL %s failed: %s", full_uri, e)
             raise e
-        if r.status_code == 200:
-            data = r.json()
-
-            for study in data["studies"]:
-                new_row = {}
-                new_row["search_term"] = drug
-                new_row["trial_id"] = study["protocolSection"]["identificationModule"][
-                    "nctId"
-                ]
-                new_row["brief"] = study["protocolSection"]["identificationModule"][
-                    "briefTitle"
-                ]
-                new_row["study_type"] = study["protocolSection"]["designModule"][
-                    "studyType"
-                ]
-                try:
-                    new_row["min_age"] = study["protocolSection"]["eligibilityModule"][
-                        "minimumAge"
-                    ]
-                except:
-                    new_row["min_age"] = None
-
-                new_row["age_groups"] = study["protocolSection"]["eligibilityModule"][
-                    "stdAges"
-                ]
-                new_row["Pediatric?"] = "CHILD" in new_row["age_groups"]
-
-                new_row["conditions"] = study["protocolSection"]["conditionsModule"][
-                    "conditions"
-                ]
-                try:
-                    new_row["interventions"] = study["protocolSection"][
-                        "armsInterventionsModule"
-                    ]
-                except:
-                    new_row["interventions"] = None
-
-                rows_list.append(new_row)
-        else:
+        if response.status_code != 200:
             _logger.error(
                 "Received status code %s from request to %s -- returning empty dataframe",
-                r.status_code,
+                response.status_code,
                 full_uri,
             )
-    return pd.DataFrame(rows_list)
-
-
-def _process_drug(results: dict) -> pd.DataFrame:
-    drug_list = []
-    concept_list = []
-    alias_list = []
-    attribute_list = []
-    antineoplastic_list = []
-    immunotherapy_list = []
-    approved_list = []
-    rating_list = []
-    application_list = []
-
-    for match in results["drugs"]["nodes"]:
-        drug_list.append(match["name"])
-        concept_list.append(match["conceptId"])
-        alias_list.append("|".join([alias["alias"] for alias in match["drugAliases"]]))
-        current_attributes = [
-            ": ".join([attribute["name"], attribute["value"]])
-            for attribute in match["drugAttributes"]
-        ]
-        attribute_list.append(" | ".join(current_attributes))
-        antineoplastic_list.append(str(match["antiNeoplastic"]))
-        immunotherapy_list.append(str(match["immunotherapy"]))
-        approved_list.append(str(match["approved"]))
-        application_list.append(
-            "|".join(app["appNo"] for app in match["drugApplications"])
-        )
-        current_ratings = [
-            ": ".join([rating["source"]["sourceDbName"], rating["rating"]])
-            for rating in match["drugApprovalRatings"]
-        ]
-        rating_list.append(" | ".join(current_ratings))
-
-    return pd.DataFrame().assign(
-        drug=drug_list,
-        concept_id=concept_list,
-        aliases=alias_list,
-        attributes=attribute_list,
-        antineoplastic=antineoplastic_list,
-        immunotherapy=immunotherapy_list,
-        approved=approved_list,
-        approval_ratings=rating_list,
-        applications=application_list,
-    )
-
-
-def _process_gene(results: dict) -> pd.DataFrame:
-    gene_list = []
-    alias_list = []
-    concept_list = []
-    attribute_list = []
-
-    for match in results["genes"]["nodes"]:
-        gene_list.append(match["name"])
-        alias_list.append("|".join([alias["alias"] for alias in match["geneAliases"]]))
-        current_attributes = [
-            ": ".join([attribute["name"], attribute["value"]])
-            for attribute in match["geneAttributes"]
-        ]
-        attribute_list.append(" | ".join(current_attributes))
-        concept_list.append(match["conceptId"])
-
-    return pd.DataFrame().assign(
-        gene=gene_list,
-        concept_id=concept_list,
-        aliases=alias_list,
-        attributes=attribute_list,
-    )
-
-
-def _process_gene_search(results: dict) -> pd.DataFrame:
-    interactionscore_list = []
-    drugname_list = []
-    approval_list = []
-    interactionattributes_list = []
-    gene_list = []
-    longname_list = []
-    sources_list = []
-    pmids_list = []
-    # genecategories_list = []
-
-    for match in results["genes"]["nodes"]:
-        current_gene = match["name"]
-        current_longname = match["longName"]
-
-        # TO DO: Evaluate if categories should be returned as part of interactions search. Seems useful but also redundant?
-        # list_string = []
-        # for category in match['geneCategories']:
-        #     list_string.append(f"{category['name']}")
-        # current_genecategories = " | ".join(list_string)
-
-        for interaction in match["interactions"]:
-            gene_list.append(current_gene)
-            # genecategories_list.append(current_genecategories)
-            longname_list.append(current_longname)
-            drugname_list.append(interaction["drug"]["name"])
-            approval_list.append(str(interaction["drug"]["approved"]))
-            interactionscore_list.append(interaction["interactionScore"])
-
-            list_string = [
-                f"{attribute['name']}: {attribute['value']}"
-                for attribute in interaction["interactionAttributes"]
-            ]
-            interactionattributes_list.append(" | ".join(list_string))
-
-            list_string = []
-            sub_list_string = []
-            for claim in interaction["interactionClaims"]:
-                list_string.append(f"{claim['source']['sourceDbName']}")
-                sub_list_string = []
-                for publication in claim["publications"]:
-                    sub_list_string.append(f"{publication['pmid']}")
-            sources_list.append(" | ".join(list_string))
-            pmids_list.append(" | ".join(sub_list_string))
-
-    return pd.DataFrame().assign(
-        gene=gene_list,
-        drug=drugname_list,
-        longname=longname_list,
-        # categories=genecategories_list,
-        approval=approval_list,
-        score=interactionscore_list,
-        interaction_attributes=interactionattributes_list,
-        source=sources_list,
-        pmid=pmids_list,
-    )
-
-
-def _process_gene_categories(results: dict) -> pd.DataFrame:
-    gene_list = []
-    categories_list = []
-    sources_list = []
-    longname_list = []
-
-    for match in results["genes"]["nodes"]:
-        current_gene = match["name"]
-        current_longname = match["longName"]
-
-        for category in match["geneCategoriesWithSources"]:
-            gene_list.append(current_gene)
-            longname_list.append(current_longname)
-            categories_list.append(category["name"])
-            sources_list.append(" | ".join(category["sourceNames"]))
-
-    return pd.DataFrame().assign(
-        gene=gene_list,
-        longname=longname_list,
-        categories=categories_list,
-        sources=sources_list,
-    )
-
-
-def _process_drug_search(results: dict) -> pd.DataFrame:
-    interactionscore_list = []
-    genename_list = []
-    approval_list = []
-    interactionattributes_list = []
-    drug_list = []
-    sources_list = []
-    pmids_list = []
-
-    for match in results["drugs"]["nodes"]:
-        current_drug = match["name"]
-        current_approval = str(match["approved"])
-
-        for interaction in match["interactions"]:
-            drug_list.append(current_drug)
-            genename_list.append(interaction["gene"]["name"])
-            interactionscore_list.append(interaction["interactionScore"])
-            approval_list.append(current_approval)
-
-            list_string = [
-                f"{attribute['name']}: {attribute['value']}"
-                for attribute in interaction["interactionAttributes"]
-            ]
-            interactionattributes_list.append("| ".join(list_string))
-
-            list_string = []
-            sub_list_string = []
-            for claim in interaction["interactionClaims"]:
-                list_string.append(f"{claim['source']['sourceDbName']}")
-                sub_list_string = []
-                for publication in claim["publications"]:
-                    sub_list_string.append(f"{publication['pmid']}")
-
-            sources_list.append(" | ".join(list_string))
-            pmids_list.append(" | ".join(sub_list_string))
-
-    return pd.DataFrame().assign(
-        drug=drug_list,
-        gene=genename_list,
-        approval=approval_list,
-        score=interactionscore_list,
-        interaction_attributes=interactionattributes_list,
-        source=sources_list,
-        pmid=pmids_list,
-    )
-
-
-def _process_drug_applications(data: dict) -> pd.DataFrame:
-    drug_list = []
-    application_list = []
-
-    for node in data["drugs"]["nodes"]:
-        current_drug = node["name"]
-        for application in node["drugApplications"]:
-            drug_list.append(current_drug)
-            application = application["appNo"].split(".")[1].replace(":", "").upper()
-            application_list.append(application)
-
-    return pd.DataFrame().assign(drug=drug_list, application=application_list)
-
-
-def _openfda_data(dataframe: pd.DataFrame) -> pd.DataFrame:
-    openfda_base_url = (
-        "https://api.fda.gov/drug/drugsfda.json?search=openfda.application_number:"
-    )
-    terms = list(dataframe["application"])
-    descriptions = []
-    for term in terms:
-        r = requests.get(
-            f'{openfda_base_url}"{term}"', headers={"User-Agent": "Custom"}, timeout=20
-        )
-        try:
-            r.json()["results"][0]["products"]
-
-            f = []
-            for product in r.json()["results"][0]["products"]:
-                brand_name = product["brand_name"]
-                marketing_status = product["marketing_status"]
-                dosage_form = product["dosage_form"]
-                # active_ingredient = product["active_ingredients"][0]["name"]
-                dosage_strength = product["active_ingredients"][0]["strength"]
-                f.append(
-                    f"{brand_name}: {dosage_strength} {marketing_status} {dosage_form}"
+        else:
+            data = response.json()
+
+            for study in data["studies"]:
+                output["search_term"].append(drug)
+                output["trial_id"].append(
+                    study["protocolSection"]["identificationModule"]["nctId"]
                 )
-
-            descriptions.append(" | ".join(f))
-        except:
-            descriptions.append("none")
-
-    return dataframe.assign(description=descriptions)
->>>>>>> 43daf597
+                output["brief"].append(
+                    study["protocolSection"]["identificationModule"]["briefTitle"]
+                )
+                output["study_type"].append(
+                    study["protocolSection"]["designModule"]["studyType"]
+                )
+                try:
+                    output["min_age"].append(
+                        study["protocolSection"]["eligibilityModule"]["minimumAge"]
+                    )
+                except KeyError:
+                    output["min_age"].append(None)
+
+                age_groups = study["protocolSection"]["eligibilityModule"]["stdAges"]
+
+                output["age_groups"].append(age_groups)
+                output["pediatric"].append("CHILD" in age_groups)
+                output["conditions"].append(
+                    study["protocolSection"]["conditionsModule"]["conditions"]
+                )
+                try:
+                    output["interventions"].append(
+                        study["protocolSection"]["armsInterventionsModule"]
+                    )
+                except:
+                    output["interventions"].append(None)
+    return output