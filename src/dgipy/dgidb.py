"""Provides methods for performing different searches in DGIdb"""

import logging
import os
from enum import Enum

import pandas as pd
import requests
from gql import Client
from gql.transport.requests import RequestsHTTPTransport

import dgipy.queries as queries

_logger = logging.getLogger(__name__)

API_ENDPOINT_URL = os.environ.get("DGIDB_API_URL", "https://dgidb.org/api/graphql")


_logger = logging.getLogger(__name__)


def _get_client(api_url: str) -> Client:
    """Acquire GraphQL client.

    :param api_url: endpoint to request data at
    :return: GraphQL client
    """
    transport = RequestsHTTPTransport(url=api_url)
    return Client(transport=transport, fetch_schema_from_transport=True)


<<<<<<< HEAD
def get_drug(
    terms: list | str,
    use_pandas: bool = True,
=======
def _group_attributes(row: list[dict]) -> dict:
    grouped_dict = {}
    for attr in row:
        if attr["value"] is None:
            continue
        if attr["name"] in grouped_dict:
            grouped_dict[attr["name"]].append(attr["value"])
        else:
            grouped_dict[attr["name"]] = [attr["value"]]
    return grouped_dict


def _backfill_dicts(col: list[dict]) -> list[dict]:
    keys = {key for cell in col for key in cell}
    return [{key: cell.get(key) for key in keys} for cell in col]


def get_drugs(
    terms: list,
>>>>>>> aa5a4508
    immunotherapy: bool | None = None,
    antineoplastic: bool | None = None,
    api_url: str | None = None,
) -> pd.DataFrame | dict:
    """Perform a record look up in DGIdb for a drug of interest

<<<<<<< HEAD
    :param terms: drug or drugs for record lookup
    :param use_pandas: boolean for whether pandas should be used to format response
=======
    :param terms: drugs for record lookup
>>>>>>> aa5a4508
    :param immunotherapy: filter option for results that are only immunotherapy
    :param antineoplastic: filter option for results that see antineoplastic use
    :param api_url: API endpoint for GraphQL request
    :return: record page results for drug in either a dataframe or json object
    """
    params: dict[str, bool | list] = {"names": terms}
    if immunotherapy is not None:
        params["immunotherapy"] = immunotherapy
    if antineoplastic is not None:
        params["antineoplastic"] = antineoplastic

    api_url = api_url if api_url else API_ENDPOINT_URL
    client = _get_client(api_url)
    result = client.execute(queries.get_drugs.query, variable_values=params)

<<<<<<< HEAD
    if use_pandas is True:
        return _process_drug(result)
    return result


def get_gene(
    terms: list | str, use_pandas: bool = True, api_url: str | None = None
) -> pd.DataFrame | dict:
    """Perform a record look up in DGIdb for a gene of interest

    :param terms: gene or genes for record lookup
    :param use_pandas: boolean for whether pandas should be used to format response
=======
    output = {
        "drug_name": [],
        "drug_concept_id": [],
        "drug_aliases": [],
        "drug_attributes": [],
        "drug_is_antineoplastic": [],
        "drug_is_immunotherapy": [],
        "drug_is_approved": [],
        "drug_approval_ratings": [],
        "drug_fda_applications": [],
    }
    for match in result["drugs"]["nodes"]:
        output["drug_name"].append(match["name"])
        output["drug_concept_id"].append(match["conceptId"])
        output["drug_aliases"].append([a["alias"] for a in match["drugAliases"]])
        output["drug_attributes"].append(_group_attributes(match["drugAttributes"]))
        output["drug_is_antineoplastic"].append(match["antiNeoplastic"])
        output["drug_is_immunotherapy"].append(match["immunotherapy"])
        output["drug_is_approved"].append(match["approved"])
        output["drug_approval_ratings"].append(
            [
                {"rating": r["rating"], "source": r["source"]["sourceDbName"]}
                for r in match["drugApprovalRatings"]
            ]
        )
        output["drug_fda_applications"].append(
            [app["appNo"] for app in match["drugApplications"]]
        )
    output["drug_attributes"] = _backfill_dicts(output["drug_attributes"])
    return output


def get_genes(terms: list, api_url: str | None = None) -> dict:
    """Perform a record look up in DGIdb for genes of interest

    :param terms: genes for record lookup
>>>>>>> aa5a4508
    :param api_url: API endpoint for GraphQL request
    :return: record page results for gene in either a dataframe or json object
    """
    api_url = api_url if api_url else API_ENDPOINT_URL
    client = _get_client(api_url)
    result = client.execute(queries.get_genes.query, variable_values={"names": terms})

<<<<<<< HEAD
    if use_pandas is True:
        return _process_gene(result)
    return result
=======
    output = {
        "gene_name": [],
        "gene_concept_id": [],
        "gene_aliases": [],
        "gene_attributes": [],
    }
    for match in result["genes"]["nodes"]:
        output["gene_name"].append(match["name"])
        output["gene_concept_id"].append(match["conceptId"])
        output["gene_aliases"].append([a["alias"] for a in match["geneAliases"]])
        output["gene_attributes"].append(_group_attributes(match["geneAttributes"]))
    output["gene_attributes"] = _backfill_dicts(output["gene_attributes"])
    return output
>>>>>>> aa5a4508


def get_interactions(
    terms: list,
    search: str = "genes",
    use_pandas: bool = True,
    immunotherapy: bool | None = None,
    antineoplastic: bool | None = None,
    source: str | None = None,
    pmid: int | None = None,
    interaction_type: str | None = None,
    approved: str | None = None,
    api_url: str | None = None,
) -> pd.DataFrame | dict:
    """Perform an interaction look up for drugs or genes of interest

    :param terms: drugs or genes for interaction look up
    :param search: interaction search type. valid types are "drugs" or "genes"
    :param use_pandas: boolean for whether pandas should be used to format response
    :param immunotherapy: filter option for results that are used in immunotherapy
    :param antineoplastic: filter option for results that are part of antineoplastic regimens
    :param source: filter option for specific database of interest
    :param pmid: filter option for specific PMID
    :param interaction_type: filter option for specific interaction types
    :param approved: filter option for approved interactions
    :param api_url: API endpoint for GraphQL request
    :return: interaction results for terms in either a dataframe or a json object
    """
    params: dict[str, str | int | bool | list[str]] = {"names": terms}
    if immunotherapy is not None:
        params["immunotherapy"] = immunotherapy
    if antineoplastic is not None:
        params["antiNeoplastic"] = antineoplastic
    if source is not None:
        params["sourceDbName"] = source
    if pmid is not None:
        params["pmid"] = pmid
    if interaction_type is not None:
        params["interactionType"] = interaction_type
    if approved is not None:
        params["approved"] = approved

    if search == "genes":
<<<<<<< HEAD
        query = queries.get_interactions_by_gene.query
    elif search == "drugs":
        query = queries.get_interactions_by_drug.query
    else:
        msg = "Search type must be specified using: search='drugs' or search='genes'"
        raise Exception(msg)

    api_url = api_url if api_url else API_ENDPOINT_URL
    client = _get_client(api_url)
    result = client.execute(query, variable_values=params)

    if use_pandas is True:
        if search == "genes":
            return _process_gene_search(result)
        return _process_drug_search(result)
    return result


def get_categories(
    terms: list | str, use_pandas: bool = True, api_url: str | None = None
) -> pd.DataFrame | dict:
=======
        raw_results = client.execute(queries.get_interactions_by_gene.query, params)
        results = raw_results["genes"]["nodes"]
    elif search == "drugs":
        raw_results = client.execute(queries.get_interactions_by_drug.query, params)
        results = raw_results["drugs"]["nodes"]
    else:
        msg = "Search type must be specified using: search='drugs' or search='genes'"
        raise Exception(msg)
    output = {
        "gene_name": [],
        "gene_concept_id": [],
        "gene_long_name": [],
        "drug_name": [],
        "drug_concept_id": [],
        "drug_approved": [],
        "interaction_score": [],
        "interaction_attributes": [],
        "interaction_sources": [],
        "interaction_pmids": [],
    }
    for result in results:
        for interaction in result["interactions"]:
            output["gene_name"].append(interaction["gene"]["name"])
            output["gene_long_name"].append(interaction["gene"]["longName"])
            output["gene_concept_id"].append(interaction["gene"]["conceptId"])
            output["drug_name"].append(interaction["drug"]["name"])
            output["drug_concept_id"].append(interaction["drug"]["conceptId"])
            output["drug_approved"].append(interaction["drug"]["approved"])
            output["interaction_score"].append(interaction["interactionScore"])
            output["interaction_attributes"].append(
                _group_attributes(interaction["interactionAttributes"])
            )
            pubs = []
            sources = []
            for claim in interaction["interactionClaims"]:
                sources.append(claim["source"]["sourceDbName"])
                pubs += [p["pmid"] for p in claim["publications"]]
            output["interaction_pmids"].append(pubs)
            output["interaction_sources"].append(sources)
    output["interaction_attributes"] = _backfill_dicts(output["interaction_attributes"])
    return output


def get_categories(terms: list, api_url: str | None = None) -> dict:
>>>>>>> aa5a4508
    """Perform a category annotation lookup for genes of interest

    :param terms: Genes of interest for annotations
    :param use_pandas: boolean for whether pandas should be used to format a response
    :param api_url: API endpoint for GraphQL request
    :return: category annotation results for genes formatted in a dataframe or a json object
    """
    api_url = api_url if api_url else API_ENDPOINT_URL
    client = _get_client(api_url)
    result = client.execute(
        queries.get_gene_categories.query, variable_values={"names": terms}
    )
<<<<<<< HEAD

    if use_pandas is True:
        return _process_gene_categories(result)
    return result
=======
    output = {
        "gene_name": [],
        "gene_concept_id": [],
        "gene_full_name": [],
        "gene_category": [],
        "gene_category_sources": [],
    }
    for result in results["genes"]["nodes"]:
        name = result["name"]
        long_name = result["longName"]
        concept_id = result["conceptId"]
        for cat in result["geneCategoriesWithSources"]:
            output["gene_name"].append(name)
            output["gene_concept_id"].append(concept_id)
            output["gene_full_name"].append(long_name)
            output["gene_category"].append(cat["name"])
            output["gene_category_sources"].append(cat["sourceNames"])
    return output
>>>>>>> aa5a4508


class SourceType(str, Enum):
    """Constrain source types for :py:method:`dgipy.dgidb.get_source` method."""

    DRUG = "drug"
    GENE = "gene"
    INTERACTION = "interaction"
    POTENTIALLY_DRUGGABLE = "potentially_druggable"


def get_sources(
    source_type: SourceType | None = None, api_url: str | None = None
) -> dict:
    """Perform a source lookup for relevant aggregate sources

    >>> from dgipy import get_source, SourceType
    >>> sources = get_source(SourceType.POTENTIALLY_DRUGGABLE)

    :param source_type: type of source to look up. Fetches all sources otherwise.
    :param api_url: API endpoint for GraphQL request
    :return: all sources of relevant type in a json object
    :raise TypeError: if invalid kind of data given as ``source_type`` param.
    """
    source_param = source_type.value.upper() if source_type is not None else None
    api_url = api_url if api_url else API_ENDPOINT_URL
    client = _get_client(api_url)
    params = {} if source_type is None else {"sourceType": source_param}
<<<<<<< HEAD
    return client.execute(queries.get_sources.query, variable_values=params)


def get_gene_list(api_url: str | None = None) -> list:
=======
    results = client.execute(queries.get_sources.query, variable_values=params)
    output = {
        "source_name": [],
        "source_short_name": [],
        "source_version": [],
        "source_drug_claims": [],
        "source_gene_claims": [],
        "source_interaction_claims": [],
        "source_license": [],
        "source_license_url": [],
    }
    for result in results["sources"]["nodes"]:
        output["source_name"].append(result["fullName"])
        output["source_short_name"].append(result["sourceDbName"])
        output["source_version"].append(result["sourceDbVersion"])
        output["source_drug_claims"].append(result["drugClaimsCount"])
        output["source_gene_claims"].append(result["geneClaimsCount"])
        output["source_interaction_claims"].append(result["interactionClaimsCount"])
        output["source_license"].append(result["license"])
        output["source_license_url"].append(result["licenseLink"])
    return output


def get_all_genes(api_url: str | None = None) -> dict:
>>>>>>> aa5a4508
    """Get all gene names present in DGIdb

    :param api_url: API endpoint for GraphQL request
    :return: a full list of genes present in dgidb
    """
    api_url = api_url if api_url else API_ENDPOINT_URL
    client = _get_client(api_url)
<<<<<<< HEAD
    result = client.execute(queries.get_all_genes.query)
    genes = result["genes"]["nodes"]
    genes.sort(key=lambda i: i["name"])
    return genes


def get_drug_list(api_url: str | None = None) -> list:
=======
    results = client.execute(queries.get_all_genes.query)
    genes = {"gene_name": [], "gene_concept_id": []}
    for result in results["genes"]["nodes"]:
        genes["gene_name"].append(result["name"])
        genes["gene_concept_id"].append(result["conceptId"])
    return genes


def get_all_drugs(api_url: str | None = None) -> dict:
>>>>>>> aa5a4508
    """Get all drug names present in DGIdb

    :param api_url: API endpoint for GraphQL request
    :return: a full list of drugs present in dgidb
    """
    api_url = api_url if api_url else API_ENDPOINT_URL
    client = _get_client(api_url)
<<<<<<< HEAD
    result = client.execute(queries.get_all_drugs.query)
    drugs = result["drugs"]["nodes"]
    drugs.sort(key=lambda i: i["name"])
    return drugs


def get_drug_applications(
    terms: list | str, use_pandas: bool = True, api_url: str | None = None
) -> pd.DataFrame | dict:
    """Perform a look up for ANDA/NDA applications for drug or drugs of interest

    :param terms: drug or drugs of interest
    :param use_pandas: boolean for whether to format response in DataFrame
=======
    results = client.execute(queries.get_all_drugs.query)
    drugs = {"drug_name": [], "drug_concept_id": []}
    for result in results["drugs"]["nodes"]:
        drugs["drug_name"].append(result["name"])
        drugs["drug_concept_id"].append(result["conceptId"])
    return drugs


def _get_openfda_data(app_no: str) -> list[tuple]:
    url = f'https://api.fda.gov/drug/drugsfda.json?search=openfda.application_number:"{app_no}"'
    response = requests.get(url, headers={"User-Agent": "Custom"}, timeout=20)
    try:
        response.raise_for_status()
    except requests.exceptions.RequestException as e:
        _logger.error("Request to %s failed: %s", url, e)
        raise e
    data = response.json()
    return [
        (
            product["brand_name"],
            product["marketing_status"],
            product["dosage_form"],
            product["active_ingredients"][0]["strength"],
        )
        for product in data["results"][0]["products"]
    ]


def get_drug_applications(terms: list, api_url: str | None = None) -> dict:
    """Perform a look up for ANDA/NDA applications for drug or drugs of interest

    :param terms: drugs of interest
>>>>>>> aa5a4508
    :param api_url: API endpoint for GraphQL request
    :return: all ANDA/NDA applications for drugs of interest in json or DataFrame
    """
    api_url = api_url if api_url else API_ENDPOINT_URL
    client = _get_client(api_url)
    result = client.execute(
        queries.get_drug_applications.query, variable_values={"names": terms}
    )
<<<<<<< HEAD

    if use_pandas is True:
        data = _process_drug_applications(result)
        return _openfda_data(data)
    return result


def get_clinical_trials(
    terms: str | list,
) -> pd.DataFrame:  # TODO: Better error handling for new_row?, use_pandas=False
=======
    output = {
        "drug_name": [],
        "drug_concept_id": [],
        "drug_product_application": [],
        "drug_brand_name": [],
        "drug_marketing_status": [],
        "drug_dosage_form": [],
        "drug_dosage_strength": [],
    }

    for result in results["drugs"]["nodes"]:
        name = result["name"]
        concept_id = result["conceptId"]
        for app in result["drugApplications"]:
            application_number = app["appNo"].split(".")[1].replace(":", "").upper()
            for (
                brand_name,
                marketing_status,
                dosage_form,
                dosage_strength,
            ) in _get_openfda_data(application_number):
                output["drug_name"].append(name)
                output["drug_concept_id"].append(concept_id)
                output["drug_product_application"].append(application_number)
                output["drug_brand_name"].append(brand_name)
                output["drug_marketing_status"].append(marketing_status)
                output["drug_dosage_form"].append(dosage_form)
                output["drug_dosage_strength"].append(dosage_strength)

    return output


def get_clinical_trials(terms: list) -> dict:
>>>>>>> aa5a4508
    """Perform a look up for clinical trials data for drug or drugs of interest

    :param terms: drugs of interest
    :return: all clinical trials data for drugs of interest in a DataFrame
    """
    base_url = "https://clinicaltrials.gov/api/v2/studies?format=json"
    rows_list = []

<<<<<<< HEAD
    if isinstance(terms, str):
        terms = [terms]
=======
    output = {
        "search_term": [],
        "trial_id": [],
        "brief": [],
        "study_type": [],
        "min_age": [],
        "age_groups": [],
        "pediatric": [],
        "conditions": [],
        "interventions": [],
    }
>>>>>>> aa5a4508

    for drug in terms:
        intr_url = f"&query.intr={drug}"
        full_uri = base_url + intr_url  # TODO: + cond_url + term_url
        try:
            r = requests.get(full_uri, timeout=20)
        except requests.exceptions.RequestException as e:
            _logger.error("Clinical trials lookup to URL %s failed: %s", full_uri, e)
            raise e
        if r.status_code == 200:
            data = r.json()

            for study in data["studies"]:
                new_row = {}
                new_row["search_term"] = drug
                new_row["trial_id"] = study["protocolSection"]["identificationModule"][
                    "nctId"
                ]
                new_row["brief"] = study["protocolSection"]["identificationModule"][
                    "briefTitle"
                ]
                new_row["study_type"] = study["protocolSection"]["designModule"][
                    "studyType"
                ]
                try:
                    new_row["min_age"] = study["protocolSection"]["eligibilityModule"][
                        "minimumAge"
                    ]
                except:
                    new_row["min_age"] = None

                new_row["age_groups"] = study["protocolSection"]["eligibilityModule"][
                    "stdAges"
                ]
                new_row["Pediatric?"] = "CHILD" in new_row["age_groups"]

                new_row["conditions"] = study["protocolSection"]["conditionsModule"][
                    "conditions"
                ]
                try:
                    new_row["interventions"] = study["protocolSection"][
                        "armsInterventionsModule"
                    ]
                except:
                    new_row["interventions"] = None

                rows_list.append(new_row)
        else:
            _logger.error(
                "Received status code %s from request to %s -- returning empty dataframe",
                r.status_code,
                full_uri,
            )
    return pd.DataFrame(rows_list)


def _process_drug(results: dict) -> pd.DataFrame:
    drug_list = []
    concept_list = []
    alias_list = []
    attribute_list = []
    antineoplastic_list = []
    immunotherapy_list = []
    approved_list = []
    rating_list = []
    application_list = []

    for match in results["drugs"]["nodes"]:
        drug_list.append(match["name"])
        concept_list.append(match["conceptId"])
        alias_list.append("|".join([alias["alias"] for alias in match["drugAliases"]]))
        current_attributes = [
            ": ".join([attribute["name"], attribute["value"]])
            for attribute in match["drugAttributes"]
        ]
        attribute_list.append(" | ".join(current_attributes))
        antineoplastic_list.append(str(match["antiNeoplastic"]))
        immunotherapy_list.append(str(match["immunotherapy"]))
        approved_list.append(str(match["approved"]))
        application_list.append(
            "|".join(app["appNo"] for app in match["drugApplications"])
        )
        current_ratings = [
            ": ".join([rating["source"]["sourceDbName"], rating["rating"]])
            for rating in match["drugApprovalRatings"]
        ]
        rating_list.append(" | ".join(current_ratings))

    return pd.DataFrame().assign(
        drug=drug_list,
        concept_id=concept_list,
        aliases=alias_list,
        attributes=attribute_list,
        antineoplastic=antineoplastic_list,
        immunotherapy=immunotherapy_list,
        approved=approved_list,
        approval_ratings=rating_list,
        applications=application_list,
    )


def _process_gene(results: dict) -> pd.DataFrame:
    gene_list = []
    alias_list = []
    concept_list = []
    attribute_list = []

    for match in results["genes"]["nodes"]:
        gene_list.append(match["name"])
        alias_list.append("|".join([alias["alias"] for alias in match["geneAliases"]]))
        current_attributes = [
            ": ".join([attribute["name"], attribute["value"]])
            for attribute in match["geneAttributes"]
        ]
        attribute_list.append(" | ".join(current_attributes))
        concept_list.append(match["conceptId"])

    return pd.DataFrame().assign(
        gene=gene_list,
        concept_id=concept_list,
        aliases=alias_list,
        attributes=attribute_list,
    )


def _process_gene_search(results: dict) -> pd.DataFrame:
    interactionscore_list = []
    drugname_list = []
    approval_list = []
    interactionattributes_list = []
    gene_list = []
    longname_list = []
    sources_list = []
    pmids_list = []
    # genecategories_list = []

    for match in results["genes"]["nodes"]:
        current_gene = match["name"]
        current_longname = match["longName"]

        # TO DO: Evaluate if categories should be returned as part of interactions search. Seems useful but also redundant?
        # list_string = []
        # for category in match['geneCategories']:
        #     list_string.append(f"{category['name']}")
        # current_genecategories = " | ".join(list_string)

        for interaction in match["interactions"]:
            gene_list.append(current_gene)
            # genecategories_list.append(current_genecategories)
            longname_list.append(current_longname)
            drugname_list.append(interaction["drug"]["name"])
            approval_list.append(str(interaction["drug"]["approved"]))
            interactionscore_list.append(interaction["interactionScore"])

            list_string = [
                f"{attribute['name']}: {attribute['value']}"
                for attribute in interaction["interactionAttributes"]
            ]
            interactionattributes_list.append(" | ".join(list_string))

            list_string = []
            sub_list_string = []
            for claim in interaction["interactionClaims"]:
                list_string.append(f"{claim['source']['sourceDbName']}")
                sub_list_string = []
                for publication in claim["publications"]:
                    sub_list_string.append(f"{publication['pmid']}")
            sources_list.append(" | ".join(list_string))
            pmids_list.append(" | ".join(sub_list_string))

    return pd.DataFrame().assign(
        gene=gene_list,
        drug=drugname_list,
        longname=longname_list,
        # categories=genecategories_list,
        approval=approval_list,
        score=interactionscore_list,
        interaction_attributes=interactionattributes_list,
        source=sources_list,
        pmid=pmids_list,
    )


def _process_gene_categories(results: dict) -> pd.DataFrame:
    gene_list = []
    categories_list = []
    sources_list = []
    longname_list = []

    for match in results["genes"]["nodes"]:
        current_gene = match["name"]
        current_longname = match["longName"]

        for category in match["geneCategoriesWithSources"]:
            gene_list.append(current_gene)
            longname_list.append(current_longname)
            categories_list.append(category["name"])
            sources_list.append(" | ".join(category["sourceNames"]))

    return pd.DataFrame().assign(
        gene=gene_list,
        longname=longname_list,
        categories=categories_list,
        sources=sources_list,
    )


def _process_drug_search(results: dict) -> pd.DataFrame:
    interactionscore_list = []
    genename_list = []
    approval_list = []
    interactionattributes_list = []
    drug_list = []
    sources_list = []
    pmids_list = []

    for match in results["drugs"]["nodes"]:
        current_drug = match["name"]
        current_approval = str(match["approved"])

        for interaction in match["interactions"]:
            drug_list.append(current_drug)
            genename_list.append(interaction["gene"]["name"])
            interactionscore_list.append(interaction["interactionScore"])
            approval_list.append(current_approval)

            list_string = [
                f"{attribute['name']}: {attribute['value']}"
                for attribute in interaction["interactionAttributes"]
            ]
            interactionattributes_list.append("| ".join(list_string))

            list_string = []
            sub_list_string = []
            for claim in interaction["interactionClaims"]:
                list_string.append(f"{claim['source']['sourceDbName']}")
                sub_list_string = []
                for publication in claim["publications"]:
                    sub_list_string.append(f"{publication['pmid']}")

            sources_list.append(" | ".join(list_string))
            pmids_list.append(" | ".join(sub_list_string))

    return pd.DataFrame().assign(
        drug=drug_list,
        gene=genename_list,
        approval=approval_list,
        score=interactionscore_list,
        interaction_attributes=interactionattributes_list,
        source=sources_list,
        pmid=pmids_list,
    )


def _process_drug_applications(data: dict) -> pd.DataFrame:
    drug_list = []
    application_list = []

    for node in data["drugs"]["nodes"]:
        current_drug = node["name"]
        for application in node["drugApplications"]:
            drug_list.append(current_drug)
            application = application["appNo"].split(".")[1].replace(":", "").upper()
            application_list.append(application)

    return pd.DataFrame().assign(drug=drug_list, application=application_list)


def _openfda_data(dataframe: pd.DataFrame) -> pd.DataFrame:
    openfda_base_url = (
        "https://api.fda.gov/drug/drugsfda.json?search=openfda.application_number:"
    )
    terms = list(dataframe["application"])
    descriptions = []
    for term in terms:
        r = requests.get(
            f'{openfda_base_url}"{term}"', headers={"User-Agent": "Custom"}, timeout=20
        )
        try:
            r.json()["results"][0]["products"]

            f = []
            for product in r.json()["results"][0]["products"]:
                brand_name = product["brand_name"]
                marketing_status = product["marketing_status"]
                dosage_form = product["dosage_form"]
                # active_ingredient = product["active_ingredients"][0]["name"]
                dosage_strength = product["active_ingredients"][0]["strength"]
                f.append(
                    f"{brand_name}: {dosage_strength} {marketing_status} {dosage_form}"
                )

            descriptions.append(" | ".join(f))
        except:
            descriptions.append("none")

    return dataframe.assign(description=descriptions)<|MERGE_RESOLUTION|>--- conflicted
+++ resolved
@@ -4,7 +4,6 @@
 import os
 from enum import Enum
 
-import pandas as pd
 import requests
 from gql import Client
 from gql.transport.requests import RequestsHTTPTransport
@@ -29,11 +28,6 @@
     return Client(transport=transport, fetch_schema_from_transport=True)
 
 
-<<<<<<< HEAD
-def get_drug(
-    terms: list | str,
-    use_pandas: bool = True,
-=======
 def _group_attributes(row: list[dict]) -> dict:
     grouped_dict = {}
     for attr in row:
@@ -53,23 +47,17 @@
 
 def get_drugs(
     terms: list,
->>>>>>> aa5a4508
     immunotherapy: bool | None = None,
     antineoplastic: bool | None = None,
     api_url: str | None = None,
-) -> pd.DataFrame | dict:
+) -> dict:
     """Perform a record look up in DGIdb for a drug of interest
 
-<<<<<<< HEAD
-    :param terms: drug or drugs for record lookup
-    :param use_pandas: boolean for whether pandas should be used to format response
-=======
     :param terms: drugs for record lookup
->>>>>>> aa5a4508
     :param immunotherapy: filter option for results that are only immunotherapy
     :param antineoplastic: filter option for results that see antineoplastic use
     :param api_url: API endpoint for GraphQL request
-    :return: record page results for drug in either a dataframe or json object
+    :return: drug data
     """
     params: dict[str, bool | list] = {"names": terms}
     if immunotherapy is not None:
@@ -81,20 +69,6 @@
     client = _get_client(api_url)
     result = client.execute(queries.get_drugs.query, variable_values=params)
 
-<<<<<<< HEAD
-    if use_pandas is True:
-        return _process_drug(result)
-    return result
-
-
-def get_gene(
-    terms: list | str, use_pandas: bool = True, api_url: str | None = None
-) -> pd.DataFrame | dict:
-    """Perform a record look up in DGIdb for a gene of interest
-
-    :param terms: gene or genes for record lookup
-    :param use_pandas: boolean for whether pandas should be used to format response
-=======
     output = {
         "drug_name": [],
         "drug_concept_id": [],
@@ -131,19 +105,13 @@
     """Perform a record look up in DGIdb for genes of interest
 
     :param terms: genes for record lookup
->>>>>>> aa5a4508
-    :param api_url: API endpoint for GraphQL request
-    :return: record page results for gene in either a dataframe or json object
+    :param api_url: API endpoint for GraphQL request
+    :return: gene data
     """
     api_url = api_url if api_url else API_ENDPOINT_URL
     client = _get_client(api_url)
     result = client.execute(queries.get_genes.query, variable_values={"names": terms})
 
-<<<<<<< HEAD
-    if use_pandas is True:
-        return _process_gene(result)
-    return result
-=======
     output = {
         "gene_name": [],
         "gene_concept_id": [],
@@ -157,13 +125,11 @@
         output["gene_attributes"].append(_group_attributes(match["geneAttributes"]))
     output["gene_attributes"] = _backfill_dicts(output["gene_attributes"])
     return output
->>>>>>> aa5a4508
 
 
 def get_interactions(
     terms: list,
     search: str = "genes",
-    use_pandas: bool = True,
     immunotherapy: bool | None = None,
     antineoplastic: bool | None = None,
     source: str | None = None,
@@ -171,12 +137,11 @@
     interaction_type: str | None = None,
     approved: str | None = None,
     api_url: str | None = None,
-) -> pd.DataFrame | dict:
+) -> dict:
     """Perform an interaction look up for drugs or genes of interest
 
     :param terms: drugs or genes for interaction look up
     :param search: interaction search type. valid types are "drugs" or "genes"
-    :param use_pandas: boolean for whether pandas should be used to format response
     :param immunotherapy: filter option for results that are used in immunotherapy
     :param antineoplastic: filter option for results that are part of antineoplastic regimens
     :param source: filter option for specific database of interest
@@ -184,7 +149,7 @@
     :param interaction_type: filter option for specific interaction types
     :param approved: filter option for approved interactions
     :param api_url: API endpoint for GraphQL request
-    :return: interaction results for terms in either a dataframe or a json object
+    :return: interaction results for terms
     """
     params: dict[str, str | int | bool | list[str]] = {"names": terms}
     if immunotherapy is not None:
@@ -200,30 +165,10 @@
     if approved is not None:
         params["approved"] = approved
 
+    api_url = api_url if api_url else API_ENDPOINT_URL
+    client = _get_client(api_url)
+
     if search == "genes":
-<<<<<<< HEAD
-        query = queries.get_interactions_by_gene.query
-    elif search == "drugs":
-        query = queries.get_interactions_by_drug.query
-    else:
-        msg = "Search type must be specified using: search='drugs' or search='genes'"
-        raise Exception(msg)
-
-    api_url = api_url if api_url else API_ENDPOINT_URL
-    client = _get_client(api_url)
-    result = client.execute(query, variable_values=params)
-
-    if use_pandas is True:
-        if search == "genes":
-            return _process_gene_search(result)
-        return _process_drug_search(result)
-    return result
-
-
-def get_categories(
-    terms: list | str, use_pandas: bool = True, api_url: str | None = None
-) -> pd.DataFrame | dict:
-=======
         raw_results = client.execute(queries.get_interactions_by_gene.query, params)
         results = raw_results["genes"]["nodes"]
     elif search == "drugs":
@@ -268,25 +213,17 @@
 
 
 def get_categories(terms: list, api_url: str | None = None) -> dict:
->>>>>>> aa5a4508
     """Perform a category annotation lookup for genes of interest
 
     :param terms: Genes of interest for annotations
-    :param use_pandas: boolean for whether pandas should be used to format a response
-    :param api_url: API endpoint for GraphQL request
-    :return: category annotation results for genes formatted in a dataframe or a json object
-    """
-    api_url = api_url if api_url else API_ENDPOINT_URL
-    client = _get_client(api_url)
-    result = client.execute(
+    :param api_url: API endpoint for GraphQL request
+    :return: category annotation results for genes
+    """
+    api_url = api_url if api_url else API_ENDPOINT_URL
+    client = _get_client(api_url)
+    results = client.execute(
         queries.get_gene_categories.query, variable_values={"names": terms}
     )
-<<<<<<< HEAD
-
-    if use_pandas is True:
-        return _process_gene_categories(result)
-    return result
-=======
     output = {
         "gene_name": [],
         "gene_concept_id": [],
@@ -305,7 +242,6 @@
             output["gene_category"].append(cat["name"])
             output["gene_category_sources"].append(cat["sourceNames"])
     return output
->>>>>>> aa5a4508
 
 
 class SourceType(str, Enum):
@@ -334,12 +270,6 @@
     api_url = api_url if api_url else API_ENDPOINT_URL
     client = _get_client(api_url)
     params = {} if source_type is None else {"sourceType": source_param}
-<<<<<<< HEAD
-    return client.execute(queries.get_sources.query, variable_values=params)
-
-
-def get_gene_list(api_url: str | None = None) -> list:
-=======
     results = client.execute(queries.get_sources.query, variable_values=params)
     output = {
         "source_name": [],
@@ -364,23 +294,13 @@
 
 
 def get_all_genes(api_url: str | None = None) -> dict:
->>>>>>> aa5a4508
     """Get all gene names present in DGIdb
 
     :param api_url: API endpoint for GraphQL request
-    :return: a full list of genes present in dgidb
-    """
-    api_url = api_url if api_url else API_ENDPOINT_URL
-    client = _get_client(api_url)
-<<<<<<< HEAD
-    result = client.execute(queries.get_all_genes.query)
-    genes = result["genes"]["nodes"]
-    genes.sort(key=lambda i: i["name"])
-    return genes
-
-
-def get_drug_list(api_url: str | None = None) -> list:
-=======
+    :return: list of genes in DGIdb
+    """
+    api_url = api_url if api_url else API_ENDPOINT_URL
+    client = _get_client(api_url)
     results = client.execute(queries.get_all_genes.query)
     genes = {"gene_name": [], "gene_concept_id": []}
     for result in results["genes"]["nodes"]:
@@ -390,7 +310,6 @@
 
 
 def get_all_drugs(api_url: str | None = None) -> dict:
->>>>>>> aa5a4508
     """Get all drug names present in DGIdb
 
     :param api_url: API endpoint for GraphQL request
@@ -398,21 +317,6 @@
     """
     api_url = api_url if api_url else API_ENDPOINT_URL
     client = _get_client(api_url)
-<<<<<<< HEAD
-    result = client.execute(queries.get_all_drugs.query)
-    drugs = result["drugs"]["nodes"]
-    drugs.sort(key=lambda i: i["name"])
-    return drugs
-
-
-def get_drug_applications(
-    terms: list | str, use_pandas: bool = True, api_url: str | None = None
-) -> pd.DataFrame | dict:
-    """Perform a look up for ANDA/NDA applications for drug or drugs of interest
-
-    :param terms: drug or drugs of interest
-    :param use_pandas: boolean for whether to format response in DataFrame
-=======
     results = client.execute(queries.get_all_drugs.query)
     drugs = {"drug_name": [], "drug_concept_id": []}
     for result in results["drugs"]["nodes"]:
@@ -445,27 +349,14 @@
     """Perform a look up for ANDA/NDA applications for drug or drugs of interest
 
     :param terms: drugs of interest
->>>>>>> aa5a4508
-    :param api_url: API endpoint for GraphQL request
-    :return: all ANDA/NDA applications for drugs of interest in json or DataFrame
-    """
-    api_url = api_url if api_url else API_ENDPOINT_URL
-    client = _get_client(api_url)
-    result = client.execute(
+    :param api_url: API endpoint for GraphQL request
+    :return: all ANDA/NDA applications for drugs of interest
+    """
+    api_url = api_url if api_url else API_ENDPOINT_URL
+    client = _get_client(api_url)
+    results = client.execute(
         queries.get_drug_applications.query, variable_values={"names": terms}
     )
-<<<<<<< HEAD
-
-    if use_pandas is True:
-        data = _process_drug_applications(result)
-        return _openfda_data(data)
-    return result
-
-
-def get_clinical_trials(
-    terms: str | list,
-) -> pd.DataFrame:  # TODO: Better error handling for new_row?, use_pandas=False
-=======
     output = {
         "drug_name": [],
         "drug_concept_id": [],
@@ -499,19 +390,13 @@
 
 
 def get_clinical_trials(terms: list) -> dict:
->>>>>>> aa5a4508
     """Perform a look up for clinical trials data for drug or drugs of interest
 
     :param terms: drugs of interest
     :return: all clinical trials data for drugs of interest in a DataFrame
     """
     base_url = "https://clinicaltrials.gov/api/v2/studies?format=json"
-    rows_list = []
-
-<<<<<<< HEAD
-    if isinstance(terms, str):
-        terms = [terms]
-=======
+
     output = {
         "search_term": [],
         "trial_id": [],
@@ -523,301 +408,54 @@
         "conditions": [],
         "interventions": [],
     }
->>>>>>> aa5a4508
 
     for drug in terms:
         intr_url = f"&query.intr={drug}"
         full_uri = base_url + intr_url  # TODO: + cond_url + term_url
+        response = requests.get(full_uri, timeout=20)
         try:
-            r = requests.get(full_uri, timeout=20)
+            response.raise_for_status()
         except requests.exceptions.RequestException as e:
             _logger.error("Clinical trials lookup to URL %s failed: %s", full_uri, e)
             raise e
-        if r.status_code == 200:
-            data = r.json()
-
-            for study in data["studies"]:
-                new_row = {}
-                new_row["search_term"] = drug
-                new_row["trial_id"] = study["protocolSection"]["identificationModule"][
-                    "nctId"
-                ]
-                new_row["brief"] = study["protocolSection"]["identificationModule"][
-                    "briefTitle"
-                ]
-                new_row["study_type"] = study["protocolSection"]["designModule"][
-                    "studyType"
-                ]
-                try:
-                    new_row["min_age"] = study["protocolSection"]["eligibilityModule"][
-                        "minimumAge"
-                    ]
-                except:
-                    new_row["min_age"] = None
-
-                new_row["age_groups"] = study["protocolSection"]["eligibilityModule"][
-                    "stdAges"
-                ]
-                new_row["Pediatric?"] = "CHILD" in new_row["age_groups"]
-
-                new_row["conditions"] = study["protocolSection"]["conditionsModule"][
-                    "conditions"
-                ]
-                try:
-                    new_row["interventions"] = study["protocolSection"][
-                        "armsInterventionsModule"
-                    ]
-                except:
-                    new_row["interventions"] = None
-
-                rows_list.append(new_row)
-        else:
+        if response.status_code != 200:
             _logger.error(
                 "Received status code %s from request to %s -- returning empty dataframe",
-                r.status_code,
+                response.status_code,
                 full_uri,
             )
-    return pd.DataFrame(rows_list)
-
-
-def _process_drug(results: dict) -> pd.DataFrame:
-    drug_list = []
-    concept_list = []
-    alias_list = []
-    attribute_list = []
-    antineoplastic_list = []
-    immunotherapy_list = []
-    approved_list = []
-    rating_list = []
-    application_list = []
-
-    for match in results["drugs"]["nodes"]:
-        drug_list.append(match["name"])
-        concept_list.append(match["conceptId"])
-        alias_list.append("|".join([alias["alias"] for alias in match["drugAliases"]]))
-        current_attributes = [
-            ": ".join([attribute["name"], attribute["value"]])
-            for attribute in match["drugAttributes"]
-        ]
-        attribute_list.append(" | ".join(current_attributes))
-        antineoplastic_list.append(str(match["antiNeoplastic"]))
-        immunotherapy_list.append(str(match["immunotherapy"]))
-        approved_list.append(str(match["approved"]))
-        application_list.append(
-            "|".join(app["appNo"] for app in match["drugApplications"])
-        )
-        current_ratings = [
-            ": ".join([rating["source"]["sourceDbName"], rating["rating"]])
-            for rating in match["drugApprovalRatings"]
-        ]
-        rating_list.append(" | ".join(current_ratings))
-
-    return pd.DataFrame().assign(
-        drug=drug_list,
-        concept_id=concept_list,
-        aliases=alias_list,
-        attributes=attribute_list,
-        antineoplastic=antineoplastic_list,
-        immunotherapy=immunotherapy_list,
-        approved=approved_list,
-        approval_ratings=rating_list,
-        applications=application_list,
-    )
-
-
-def _process_gene(results: dict) -> pd.DataFrame:
-    gene_list = []
-    alias_list = []
-    concept_list = []
-    attribute_list = []
-
-    for match in results["genes"]["nodes"]:
-        gene_list.append(match["name"])
-        alias_list.append("|".join([alias["alias"] for alias in match["geneAliases"]]))
-        current_attributes = [
-            ": ".join([attribute["name"], attribute["value"]])
-            for attribute in match["geneAttributes"]
-        ]
-        attribute_list.append(" | ".join(current_attributes))
-        concept_list.append(match["conceptId"])
-
-    return pd.DataFrame().assign(
-        gene=gene_list,
-        concept_id=concept_list,
-        aliases=alias_list,
-        attributes=attribute_list,
-    )
-
-
-def _process_gene_search(results: dict) -> pd.DataFrame:
-    interactionscore_list = []
-    drugname_list = []
-    approval_list = []
-    interactionattributes_list = []
-    gene_list = []
-    longname_list = []
-    sources_list = []
-    pmids_list = []
-    # genecategories_list = []
-
-    for match in results["genes"]["nodes"]:
-        current_gene = match["name"]
-        current_longname = match["longName"]
-
-        # TO DO: Evaluate if categories should be returned as part of interactions search. Seems useful but also redundant?
-        # list_string = []
-        # for category in match['geneCategories']:
-        #     list_string.append(f"{category['name']}")
-        # current_genecategories = " | ".join(list_string)
-
-        for interaction in match["interactions"]:
-            gene_list.append(current_gene)
-            # genecategories_list.append(current_genecategories)
-            longname_list.append(current_longname)
-            drugname_list.append(interaction["drug"]["name"])
-            approval_list.append(str(interaction["drug"]["approved"]))
-            interactionscore_list.append(interaction["interactionScore"])
-
-            list_string = [
-                f"{attribute['name']}: {attribute['value']}"
-                for attribute in interaction["interactionAttributes"]
-            ]
-            interactionattributes_list.append(" | ".join(list_string))
-
-            list_string = []
-            sub_list_string = []
-            for claim in interaction["interactionClaims"]:
-                list_string.append(f"{claim['source']['sourceDbName']}")
-                sub_list_string = []
-                for publication in claim["publications"]:
-                    sub_list_string.append(f"{publication['pmid']}")
-            sources_list.append(" | ".join(list_string))
-            pmids_list.append(" | ".join(sub_list_string))
-
-    return pd.DataFrame().assign(
-        gene=gene_list,
-        drug=drugname_list,
-        longname=longname_list,
-        # categories=genecategories_list,
-        approval=approval_list,
-        score=interactionscore_list,
-        interaction_attributes=interactionattributes_list,
-        source=sources_list,
-        pmid=pmids_list,
-    )
-
-
-def _process_gene_categories(results: dict) -> pd.DataFrame:
-    gene_list = []
-    categories_list = []
-    sources_list = []
-    longname_list = []
-
-    for match in results["genes"]["nodes"]:
-        current_gene = match["name"]
-        current_longname = match["longName"]
-
-        for category in match["geneCategoriesWithSources"]:
-            gene_list.append(current_gene)
-            longname_list.append(current_longname)
-            categories_list.append(category["name"])
-            sources_list.append(" | ".join(category["sourceNames"]))
-
-    return pd.DataFrame().assign(
-        gene=gene_list,
-        longname=longname_list,
-        categories=categories_list,
-        sources=sources_list,
-    )
-
-
-def _process_drug_search(results: dict) -> pd.DataFrame:
-    interactionscore_list = []
-    genename_list = []
-    approval_list = []
-    interactionattributes_list = []
-    drug_list = []
-    sources_list = []
-    pmids_list = []
-
-    for match in results["drugs"]["nodes"]:
-        current_drug = match["name"]
-        current_approval = str(match["approved"])
-
-        for interaction in match["interactions"]:
-            drug_list.append(current_drug)
-            genename_list.append(interaction["gene"]["name"])
-            interactionscore_list.append(interaction["interactionScore"])
-            approval_list.append(current_approval)
-
-            list_string = [
-                f"{attribute['name']}: {attribute['value']}"
-                for attribute in interaction["interactionAttributes"]
-            ]
-            interactionattributes_list.append("| ".join(list_string))
-
-            list_string = []
-            sub_list_string = []
-            for claim in interaction["interactionClaims"]:
-                list_string.append(f"{claim['source']['sourceDbName']}")
-                sub_list_string = []
-                for publication in claim["publications"]:
-                    sub_list_string.append(f"{publication['pmid']}")
-
-            sources_list.append(" | ".join(list_string))
-            pmids_list.append(" | ".join(sub_list_string))
-
-    return pd.DataFrame().assign(
-        drug=drug_list,
-        gene=genename_list,
-        approval=approval_list,
-        score=interactionscore_list,
-        interaction_attributes=interactionattributes_list,
-        source=sources_list,
-        pmid=pmids_list,
-    )
-
-
-def _process_drug_applications(data: dict) -> pd.DataFrame:
-    drug_list = []
-    application_list = []
-
-    for node in data["drugs"]["nodes"]:
-        current_drug = node["name"]
-        for application in node["drugApplications"]:
-            drug_list.append(current_drug)
-            application = application["appNo"].split(".")[1].replace(":", "").upper()
-            application_list.append(application)
-
-    return pd.DataFrame().assign(drug=drug_list, application=application_list)
-
-
-def _openfda_data(dataframe: pd.DataFrame) -> pd.DataFrame:
-    openfda_base_url = (
-        "https://api.fda.gov/drug/drugsfda.json?search=openfda.application_number:"
-    )
-    terms = list(dataframe["application"])
-    descriptions = []
-    for term in terms:
-        r = requests.get(
-            f'{openfda_base_url}"{term}"', headers={"User-Agent": "Custom"}, timeout=20
-        )
-        try:
-            r.json()["results"][0]["products"]
-
-            f = []
-            for product in r.json()["results"][0]["products"]:
-                brand_name = product["brand_name"]
-                marketing_status = product["marketing_status"]
-                dosage_form = product["dosage_form"]
-                # active_ingredient = product["active_ingredients"][0]["name"]
-                dosage_strength = product["active_ingredients"][0]["strength"]
-                f.append(
-                    f"{brand_name}: {dosage_strength} {marketing_status} {dosage_form}"
+        else:
+            data = response.json()
+
+            for study in data["studies"]:
+                output["search_term"].append(drug)
+                output["trial_id"].append(
+                    study["protocolSection"]["identificationModule"]["nctId"]
                 )
-
-            descriptions.append(" | ".join(f))
-        except:
-            descriptions.append("none")
-
-    return dataframe.assign(description=descriptions)+                output["brief"].append(
+                    study["protocolSection"]["identificationModule"]["briefTitle"]
+                )
+                output["study_type"].append(
+                    study["protocolSection"]["designModule"]["studyType"]
+                )
+                try:
+                    output["min_age"].append(
+                        study["protocolSection"]["eligibilityModule"]["minimumAge"]
+                    )
+                except KeyError:
+                    output["min_age"].append(None)
+
+                age_groups = study["protocolSection"]["eligibilityModule"]["stdAges"]
+
+                output["age_groups"].append(age_groups)
+                output["pediatric"].append("CHILD" in age_groups)
+                output["conditions"].append(
+                    study["protocolSection"]["conditionsModule"]["conditions"]
+                )
+                try:
+                    output["interventions"].append(
+                        study["protocolSection"]["armsInterventionsModule"]
+                    )
+                except:
+                    output["interventions"].append(None)
+    return output