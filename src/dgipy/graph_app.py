<<<<<<< HEAD
"""Provides functionality to create a Dash web application for interacting with drug-gene data from DGIdb"""

import json

import dash_bootstrap_components as dbc
import dash_cytoscape as cyto
from dash import Input, Output, State, ctx, dash, dcc, html

from dgipy import dgidb
from dgipy import network_graph as ng
from dgipy.data_utils import make_tabular

cyto.load_extra_layouts()


def generate_app() -> dash.Dash:
    """Initialize a Dash application object with a layout designed for visualizing: drug-gene interactions, options for user interactivity, and other visual elements.

    :return: a python dash app that can be run with run_server()
    """
    genes = [
        {"label": gene["gene_name"], "value": gene["gene_name"]}
        for gene in make_tabular(dgidb.get_all_genes())
    ]
    drugs = [
        {"label": drug["drug_name"], "value": drug["drug_name"]}
        for drug in make_tabular(dgidb.get_all_drugs())
    ]

    app = dash.Dash(__name__, external_stylesheets=[dbc.themes.BOOTSTRAP])

    _set_app_layout(app)
    _update_cytoscape(app)
    _update_terms_dropdown(app, genes, drugs)
    _update_selected_element(app)
    _update_selected_element_text(app)
    _update_neighbors_dropdown(app)
    _update_edge_info(app)
    _generate_image(app)
    _generate_json(app)

    return app


def _set_app_layout(app: dash.Dash) -> None:
    cytoscape_figure = cyto.Cytoscape(
        id="cytoscape-figure",
        layout={"name": "preset"},
        style={"width": "100%", "height": "800px"},
        stylesheet=[
            # Group Selectors
            {
                "selector": "node",
                "style": {"content": "data(label)"},
            },
            {"selector": "edge", "style": {"width": 0.75}},
            {
                "selector": "[node_degree > 1][isGene]",
                "style": {
                    "background-color": "cyan",
                },
            },
            {
                "selector": "[node_degree <= 1][isGene]",
                "style": {
                    "background-color": "blue",
                },
            },
            {
                "selector": "[node_degree > 1][!isGene]",
                "style": {
                    "background-color": "orange",
                },
            },
            {
                "selector": "[node_degree <= 1][!isGene]",
                "style": {
                    "background-color": "red",
                },
            },
        ],
    )

    search_mode = dcc.RadioItems(
        id="search-mode",
        options=[
            {"label": "Gene Search", "value": "genes"},
            {"label": "Drug Search", "value": "drugs"},
        ],
        value="genes",
    )

    terms_dropdown = dcc.Dropdown(
        id="terms-dropdown", optionHeight=75, multi=True, value=[]
    )

    selected_element_text = dcc.Markdown(
        id="selected-element-text", children="No Element Selected"
    )

    neighbors_dropdown = dcc.Dropdown(id="neighbors-dropdown", multi=False)

    selected_edge_info = dcc.Markdown(
        id="selected-edge-info", children="No Edge Selected"
    )

    app.layout = html.Div(
        [
            # Variables
            dcc.Store(id="selected-element", data=""),
            dcc.Store(id="graph"),
            # Layout
            dbc.Row(
                [
                    dbc.Col(
                        dbc.Card(cytoscape_figure, body=True, style={"margin": "10px"}),
                        width=8,
                    ),
                    dbc.Col(
                        [
                            dbc.Card(
                                [
                                    dbc.CardHeader("Search Mode"),
                                    dbc.CardBody(search_mode),
                                ],
                                style={"margin": "10px"},
                            ),
                            dbc.Card(
                                [
                                    dbc.CardHeader("Terms Dropdown"),
                                    dbc.CardBody(terms_dropdown),
                                ],
                                style={"margin": "10px"},
                            ),
                            dbc.Card(
                                [
                                    dbc.CardHeader("Neighbors Dropdown"),
                                    dbc.CardBody(neighbors_dropdown),
                                ],
                                style={"margin": "10px"},
                            ),
                            dbc.Card(
                                [
                                    dbc.CardHeader("Selection Info"),
                                    dbc.CardBody(
                                        [
                                            html.H4("Selected Node/Edge:"),
                                            html.P(selected_element_text),
                                            html.H4("Selected Edge Info:"),
                                            html.P(selected_edge_info),
                                        ]
                                    ),
                                ],
                                style={"margin": "10px"},
                            ),
                            dbc.Card(
                                [
                                    dbc.CardHeader("Export Graph"),
                                    dbc.CardBody(
                                        [
                                            dbc.Button(
                                                "Export Graph as .png",
                                                id="export-png-graph",
                                                class_name="m-1",
                                            ),
                                            dbc.Button(
                                                "Export Graph as .svg",
                                                id="export-svg-graph",
                                                class_name="m-1",
                                            ),
                                            dbc.Button(
                                                "Export Graph as .json",
                                                id="export-json-graph",
                                                class_name="m-1",
                                            ),
                                            dcc.Download(id="json-download"),
                                        ]
                                    ),
                                ],
                                style={"margin": "10px"},
                            ),
                        ],
                        width=4,
                    ),
                ]
            ),
        ]
    )


def _update_cytoscape(app: dash.Dash) -> None:
    @app.callback(
        Output("cytoscape-figure", "elements"),
        Input("terms-dropdown", "value"),
        State("search-mode", "value"),
    )
    def update(terms: list | None, search_mode: str) -> dict:
        if len(terms) != 0:
            interactions = dgidb.get_interactions(terms, search_mode)
            network_graph = ng.create_network(interactions, terms, search_mode)
            return ng.generate_cytoscape(network_graph)
        return {}


def _update_terms_dropdown(app: dash.Dash, genes: list, drugs: list) -> None:
    @app.callback(
        Output("terms-dropdown", "options"),
        Input("search-mode", "value"),
    )
    def update(search_mode: str) -> list:
        if search_mode == "genes":
            return genes
        if search_mode == "drugs":
            return drugs
        return None


def _update_selected_element(app: dash.Dash) -> None:
    @app.callback(
        Output("selected-element", "data"),
        [
            Input("cytoscape-figure", "tapNode"),
            Input("cytoscape-figure", "tapEdge"),
            Input("terms-dropdown", "value"),
        ],
    )
    def update(
        tap_node: dict | None,
        tap_edge: dict | None,
        terms_dropdown: list | None,  # noqa: ARG001
    ) -> str | dict:
        if ctx.triggered_prop_ids:
            dash_trigger = next(iter(ctx.triggered_prop_ids.keys()))
            if dash_trigger == "terms-dropdown.value":
                return ""
            if dash_trigger == "cytoscape-figure.tapNode" and tap_node is not None:
                return tap_node
            if dash_trigger == "cytoscape-figure.tapEdge" and tap_edge is not None:
                return tap_edge
        return dash.no_update


def _update_selected_element_text(app: dash.Dash) -> None:
    @app.callback(
        Output("selected-element-text", "children"), Input("selected-element", "data")
    )
    def update(selected_element: str | dict) -> str:
        if selected_element != "":
            return selected_element["data"]["id"]
        return "No Node Selected"


def _update_neighbors_dropdown(app: dash.Dash) -> None:
    @app.callback(
        [
            Output("neighbors-dropdown", "options"),
            Output("neighbors-dropdown", "value"),
        ],
        Input("selected-element", "data"),
    )
    def update(selected_element: str | dict) -> tuple[list, None]:
        if (
            selected_element != ""
            and selected_element["group"] == "nodes"
            and "node_degree" in selected_element["data"]
            and selected_element["data"]["node_degree"] != 1
        ):
            neighbor_set = set()
            for edge in selected_element["edgesData"]:
                neighbor_set.add(edge["target"])
                neighbor_set.add(edge["source"])
                neighbor_set.remove(selected_element["data"]["id"])
            neighbor_list = list(neighbor_set)
            return neighbor_list, None
        return [], None


def _update_edge_info(app: dash.Dash) -> None:
    @app.callback(
        Output("selected-edge-info", "children"),
        [Input("selected-element", "data"), Input("neighbors-dropdown", "value")],
    )
    def update(selected_element: str | dict, selected_neighbor: str | None) -> str:
        if selected_element == "":
            return "No Edge Selected"

        edge_info = None
        if selected_element["group"] == "nodes" and selected_neighbor is not None:
            edge_name = None
            if selected_element["data"]["isGene"]:
                edge_name = selected_element["data"]["id"] + " - " + selected_neighbor
            else:
                edge_name = selected_neighbor + " - " + selected_element["data"]["id"]
            for edge in selected_element["edgesData"]:
                if edge["id"] == edge_name:
                    edge_info = edge
                    break
        if selected_element["group"] == "edges":
            edge_info = selected_element["data"]

        if (
            selected_element["group"] == "nodes" and selected_neighbor is not None
        ) or selected_element["group"] == "edges":
            return (
                "ID: "
                + str(edge_info["id"])
                + "\n\nApproval: "
                + str(edge_info["approval"])
                + "\n\nScore: "
                + str(edge_info["score"])
                + "\n\nAttributes: "
                + str(edge_info["attributes"])
                + "\n\nSource: "
                + str(edge_info["source"])
                + "\n\nPmid: "
                + str(edge_info["pmid"])
            )
        return "No Edge Selected"


def _generate_image(app: dash.Dash) -> None:
    @app.callback(
        Output("cytoscape-figure", "generateImage"),
        [Input("export-png-graph", "n_clicks"), Input("export-svg-graph", "n_clicks")],
    )
    def update(export_png_graph: int, export_svg_graph: int) -> dict:  # noqa: ARG001
        if ctx.triggered_id == "export-png-graph":
            return {"type": "png", "action": "download"}
        if ctx.triggered_id == "export-svg-graph":
            return {"type": "svg", "action": "download"}
        return dash.no_update


def _generate_json(app: dash.Dash) -> None:
    @app.callback(
        Output("json-download", "data"),
        Input("export-json-graph", "n_clicks"),
        State("cytoscape-figure", "elements"),
    )
    def update(export_png_graph: int, cytoscape_figure: dict) -> dict:  # noqa: ARG001
        if ctx.triggered_id is None:
            return dash.no_update
        return dcc.send_string(json.dumps(cytoscape_figure, indent=4), "cyto.json")
=======
"""Provides functionality to create a Dash web application for interacting with drug-gene data from DGIdb"""

import json

import dash_bootstrap_components as dbc
import dash_cytoscape as cyto
from dash import Input, Output, State, ctx, dash, dcc, html

from dgipy import dgidb
from dgipy import network_graph as ng
from dgipy.data_utils import make_tabular

cyto.load_extra_layouts()


def generate_app() -> dash.Dash:
    """Initialize a Dash application object with a layout designed for visualizing: drug-gene interactions, options for user interactivity, and other visual elements.

    :return: a python dash app that can be run with run_server()
    """
    genes = [
        {"label": gene["gene_name"], "value": gene["gene_name"]}
        for gene in make_tabular(dgidb.get_all_genes())
    ]
    drugs = [
        {"label": drug["drug_name"], "value": drug["drug_name"]}
        for drug in make_tabular(dgidb.get_all_drugs())
    ]

    app = dash.Dash(__name__, external_stylesheets=[dbc.themes.BOOTSTRAP])

    _set_app_layout(app)
    _update_cytoscape(app)
    _update_terms_dropdown(app, genes, drugs)
    _update_selected_element(app)
    _update_selected_element_text(app)
    _update_neighbors_dropdown(app)
    _update_edge_info(app)
    _generate_image(app)
    _generate_json(app)

    return app


def _set_app_layout(app: dash.Dash) -> None:
    cytoscape_figure = cyto.Cytoscape(
        id="cytoscape-figure",
        layout={"name": "preset"},
        style={"width": "100%", "height": "800px"},
        stylesheet=[
            # Group Selectors
            {
                "selector": "node",
                "style": {"content": "data(label)"},
            },
            {"selector": "edge", "style": {"width": 0.75}},
            {
                "selector": "[node_degree > 1][isGene]",
                "style": {
                    "background-color": "cyan",
                },
            },
            {
                "selector": "[node_degree <= 1][isGene]",
                "style": {
                    "background-color": "blue",
                },
            },
            {
                "selector": "[node_degree > 1][!isGene]",
                "style": {
                    "background-color": "orange",
                },
            },
            {
                "selector": "[node_degree <= 1][!isGene]",
                "style": {
                    "background-color": "red",
                },
            },
        ],
    )

    search_mode = dcc.RadioItems(
        id="search-mode",
        options=[
            {"label": "Gene Search", "value": "genes"},
            {"label": "Drug Search", "value": "drugs"},
        ],
        value="genes",
    )

    terms_dropdown = dcc.Dropdown(
        id="terms-dropdown", optionHeight=75, multi=True, value=[]
    )

    selected_element_text = dcc.Markdown(
        id="selected-element-text", children="No Element Selected"
    )

    neighbors_dropdown = dcc.Dropdown(id="neighbors-dropdown", multi=False)

    selected_edge_info = dcc.Markdown(
        id="selected-edge-info", children="No Edge Selected"
    )

    app.layout = html.Div(
        [
            # Variables
            dcc.Store(id="selected-element", data=""),
            dcc.Store(id="graph"),
            # Layout
            dbc.Row(
                [
                    dbc.Col(
                        dbc.Card(cytoscape_figure, body=True, style={"margin": "10px"}),
                        width=8,
                    ),
                    dbc.Col(
                        [
                            dbc.Card(
                                [
                                    dbc.CardHeader("Search Mode"),
                                    dbc.CardBody(search_mode),
                                ],
                                style={"margin": "10px"},
                            ),
                            dbc.Card(
                                [
                                    dbc.CardHeader("Terms Dropdown"),
                                    dbc.CardBody(terms_dropdown),
                                ],
                                style={"margin": "10px"},
                            ),
                            dbc.Card(
                                [
                                    dbc.CardHeader("Neighbors Dropdown"),
                                    dbc.CardBody(neighbors_dropdown),
                                ],
                                style={"margin": "10px"},
                            ),
                            dbc.Card(
                                [
                                    dbc.CardHeader("Selection Info"),
                                    dbc.CardBody(
                                        [
                                            html.H4("Selected Node/Edge:"),
                                            html.P(selected_element_text),
                                            html.H4("Selected Edge Info:"),
                                            html.P(selected_edge_info),
                                        ]
                                    ),
                                ],
                                style={"margin": "10px"},
                            ),
                            dbc.Card(
                                [
                                    dbc.CardHeader("Export Graph"),
                                    dbc.CardBody(
                                        [
                                            dbc.Button(
                                                "Export Graph as .png",
                                                id="export-png-graph",
                                                class_name="m-1",
                                            ),
                                            dbc.Button(
                                                "Export Graph as .svg",
                                                id="export-svg-graph",
                                                class_name="m-1",
                                            ),
                                            dbc.Button(
                                                "Export Graph as .json",
                                                id="export-json-graph",
                                                class_name="m-1",
                                            ),
                                            dcc.Download(id="json-download"),
                                        ]
                                    ),
                                ],
                                style={"margin": "10px"},
                            ),
                        ],
                        width=4,
                    ),
                ]
            ),
        ]
    )


def _update_cytoscape(app: dash.Dash) -> None:
    @app.callback(
        Output("cytoscape-figure", "elements"),
        Input("terms-dropdown", "value"),
        State("search-mode", "value"),
    )
    def update(terms: list | None, search_mode: str) -> dict:
        if len(terms) != 0:
            interactions = dgidb.get_interactions(terms, search_mode)
            network_graph = ng.initalize_network(interactions, terms, search_mode)
            return ng.generate_cytoscape(network_graph)
        return {}


def _update_terms_dropdown(app: dash.Dash, genes: list, drugs: list) -> None:
    @app.callback(
        Output("terms-dropdown", "options"),
        Input("search-mode", "value"),
    )
    def update(search_mode: str) -> list:
        if search_mode == "genes":
            return genes
        if search_mode == "drugs":
            return drugs
        return None


def _update_selected_element(app: dash.Dash) -> None:
    @app.callback(
        Output("selected-element", "data"),
        [
            Input("cytoscape-figure", "tapNode"),
            Input("cytoscape-figure", "tapEdge"),
            Input("terms-dropdown", "value"),
        ],
    )
    def update(
        tap_node: dict | None,
        tap_edge: dict | None,
        terms_dropdown: list | None,  # noqa: ARG001
    ) -> str | dict:
        if ctx.triggered_prop_ids:
            dash_trigger = next(iter(ctx.triggered_prop_ids.keys()))
            if dash_trigger == "terms-dropdown.value":
                return ""
            if dash_trigger == "cytoscape-figure.tapNode" and tap_node is not None:
                return tap_node
            if dash_trigger == "cytoscape-figure.tapEdge" and tap_edge is not None:
                return tap_edge
        return dash.no_update


def _update_selected_element_text(app: dash.Dash) -> None:
    @app.callback(
        Output("selected-element-text", "children"), Input("selected-element", "data")
    )
    def update(selected_element: str | dict) -> str:
        if selected_element != "":
            return selected_element["data"]["id"]
        return "No Node Selected"


def _update_neighbors_dropdown(app: dash.Dash) -> None:
    @app.callback(
        [
            Output("neighbors-dropdown", "options"),
            Output("neighbors-dropdown", "value"),
        ],
        Input("selected-element", "data"),
    )
    def update(selected_element: str | dict) -> tuple[list, None]:
        if (
            selected_element != ""
            and selected_element["group"] == "nodes"
            and selected_element["data"]["node_degree"] != 1
        ):
            neighbor_set = set()
            for edge in selected_element["edgesData"]:
                neighbor_set.add(edge["target"])
                neighbor_set.add(edge["source"])
                neighbor_set.remove(selected_element["data"]["id"])
            neighbor_list = list(neighbor_set)
            return neighbor_list, None
        return [], None


def _update_edge_info(app: dash.Dash) -> None:
    @app.callback(
        Output("selected-edge-info", "children"),
        [Input("selected-element", "data"), Input("neighbors-dropdown", "value")],
    )
    def update(selected_element: str | dict, selected_neighbor: str | None) -> str:
        if selected_element == "":
            return "No Edge Selected"

        edge_info = None
        if selected_element["group"] == "nodes" and selected_neighbor is not None:
            edge_name = None
            if selected_element["data"]["isGene"]:
                edge_name = selected_element["data"]["id"] + " - " + selected_neighbor
            else:
                edge_name = selected_neighbor + " - " + selected_element["data"]["id"]
            for edge in selected_element["edgesData"]:
                if edge["id"] == edge_name:
                    edge_info = edge
                    break
        if selected_element["group"] == "edges":
            edge_info = selected_element["data"]

        if (
            selected_element["group"] == "nodes" and selected_neighbor is not None
        ) or selected_element["group"] == "edges":
            return (
                "ID: "
                + str(edge_info["id"])
                + "\n\nApproval: "
                + str(edge_info["approval"])
                + "\n\nScore: "
                + str(edge_info["score"])
                + "\n\nAttributes: "
                + str(edge_info["attributes"])
                + "\n\nSource: "
                + str(edge_info["source"])
                + "\n\nPmid: "
                + str(edge_info["pmid"])
            )
        return "No Edge Selected"


def _generate_image(app: dash.Dash) -> None:
    @app.callback(
        Output("cytoscape-figure", "generateImage"),
        [Input("export-png-graph", "n_clicks"), Input("export-svg-graph", "n_clicks")],
    )
    def update(export_png_graph: int, export_svg_graph: int) -> dict:  # noqa: ARG001
        if ctx.triggered_id == "export-png-graph":
            return {"type": "png", "action": "download"}
        if ctx.triggered_id == "export-svg-graph":
            return {"type": "svg", "action": "download"}
        return dash.no_update


def _generate_json(app: dash.Dash) -> None:
    @app.callback(
        Output("json-download", "data"),
        Input("export-json-graph", "n_clicks"),
        State("cytoscape-figure", "elements"),
    )
    def update(export_png_graph: int, cytoscape_figure: dict) -> dict:  # noqa: ARG001
        if ctx.triggered_id is None:
            return dash.no_update
        return dcc.send_string(json.dumps(cytoscape_figure, indent=4), "cyto.json")
>>>>>>> b9ece066
<|MERGE_RESOLUTION|>--- conflicted
+++ resolved
@@ -1,4 +1,3 @@
-<<<<<<< HEAD
 """Provides functionality to create a Dash web application for interacting with drug-gene data from DGIdb"""
 
 import json
@@ -341,348 +340,4 @@
     def update(export_png_graph: int, cytoscape_figure: dict) -> dict:  # noqa: ARG001
         if ctx.triggered_id is None:
             return dash.no_update
-        return dcc.send_string(json.dumps(cytoscape_figure, indent=4), "cyto.json")
-=======
-"""Provides functionality to create a Dash web application for interacting with drug-gene data from DGIdb"""
-
-import json
-
-import dash_bootstrap_components as dbc
-import dash_cytoscape as cyto
-from dash import Input, Output, State, ctx, dash, dcc, html
-
-from dgipy import dgidb
-from dgipy import network_graph as ng
-from dgipy.data_utils import make_tabular
-
-cyto.load_extra_layouts()
-
-
-def generate_app() -> dash.Dash:
-    """Initialize a Dash application object with a layout designed for visualizing: drug-gene interactions, options for user interactivity, and other visual elements.
-
-    :return: a python dash app that can be run with run_server()
-    """
-    genes = [
-        {"label": gene["gene_name"], "value": gene["gene_name"]}
-        for gene in make_tabular(dgidb.get_all_genes())
-    ]
-    drugs = [
-        {"label": drug["drug_name"], "value": drug["drug_name"]}
-        for drug in make_tabular(dgidb.get_all_drugs())
-    ]
-
-    app = dash.Dash(__name__, external_stylesheets=[dbc.themes.BOOTSTRAP])
-
-    _set_app_layout(app)
-    _update_cytoscape(app)
-    _update_terms_dropdown(app, genes, drugs)
-    _update_selected_element(app)
-    _update_selected_element_text(app)
-    _update_neighbors_dropdown(app)
-    _update_edge_info(app)
-    _generate_image(app)
-    _generate_json(app)
-
-    return app
-
-
-def _set_app_layout(app: dash.Dash) -> None:
-    cytoscape_figure = cyto.Cytoscape(
-        id="cytoscape-figure",
-        layout={"name": "preset"},
-        style={"width": "100%", "height": "800px"},
-        stylesheet=[
-            # Group Selectors
-            {
-                "selector": "node",
-                "style": {"content": "data(label)"},
-            },
-            {"selector": "edge", "style": {"width": 0.75}},
-            {
-                "selector": "[node_degree > 1][isGene]",
-                "style": {
-                    "background-color": "cyan",
-                },
-            },
-            {
-                "selector": "[node_degree <= 1][isGene]",
-                "style": {
-                    "background-color": "blue",
-                },
-            },
-            {
-                "selector": "[node_degree > 1][!isGene]",
-                "style": {
-                    "background-color": "orange",
-                },
-            },
-            {
-                "selector": "[node_degree <= 1][!isGene]",
-                "style": {
-                    "background-color": "red",
-                },
-            },
-        ],
-    )
-
-    search_mode = dcc.RadioItems(
-        id="search-mode",
-        options=[
-            {"label": "Gene Search", "value": "genes"},
-            {"label": "Drug Search", "value": "drugs"},
-        ],
-        value="genes",
-    )
-
-    terms_dropdown = dcc.Dropdown(
-        id="terms-dropdown", optionHeight=75, multi=True, value=[]
-    )
-
-    selected_element_text = dcc.Markdown(
-        id="selected-element-text", children="No Element Selected"
-    )
-
-    neighbors_dropdown = dcc.Dropdown(id="neighbors-dropdown", multi=False)
-
-    selected_edge_info = dcc.Markdown(
-        id="selected-edge-info", children="No Edge Selected"
-    )
-
-    app.layout = html.Div(
-        [
-            # Variables
-            dcc.Store(id="selected-element", data=""),
-            dcc.Store(id="graph"),
-            # Layout
-            dbc.Row(
-                [
-                    dbc.Col(
-                        dbc.Card(cytoscape_figure, body=True, style={"margin": "10px"}),
-                        width=8,
-                    ),
-                    dbc.Col(
-                        [
-                            dbc.Card(
-                                [
-                                    dbc.CardHeader("Search Mode"),
-                                    dbc.CardBody(search_mode),
-                                ],
-                                style={"margin": "10px"},
-                            ),
-                            dbc.Card(
-                                [
-                                    dbc.CardHeader("Terms Dropdown"),
-                                    dbc.CardBody(terms_dropdown),
-                                ],
-                                style={"margin": "10px"},
-                            ),
-                            dbc.Card(
-                                [
-                                    dbc.CardHeader("Neighbors Dropdown"),
-                                    dbc.CardBody(neighbors_dropdown),
-                                ],
-                                style={"margin": "10px"},
-                            ),
-                            dbc.Card(
-                                [
-                                    dbc.CardHeader("Selection Info"),
-                                    dbc.CardBody(
-                                        [
-                                            html.H4("Selected Node/Edge:"),
-                                            html.P(selected_element_text),
-                                            html.H4("Selected Edge Info:"),
-                                            html.P(selected_edge_info),
-                                        ]
-                                    ),
-                                ],
-                                style={"margin": "10px"},
-                            ),
-                            dbc.Card(
-                                [
-                                    dbc.CardHeader("Export Graph"),
-                                    dbc.CardBody(
-                                        [
-                                            dbc.Button(
-                                                "Export Graph as .png",
-                                                id="export-png-graph",
-                                                class_name="m-1",
-                                            ),
-                                            dbc.Button(
-                                                "Export Graph as .svg",
-                                                id="export-svg-graph",
-                                                class_name="m-1",
-                                            ),
-                                            dbc.Button(
-                                                "Export Graph as .json",
-                                                id="export-json-graph",
-                                                class_name="m-1",
-                                            ),
-                                            dcc.Download(id="json-download"),
-                                        ]
-                                    ),
-                                ],
-                                style={"margin": "10px"},
-                            ),
-                        ],
-                        width=4,
-                    ),
-                ]
-            ),
-        ]
-    )
-
-
-def _update_cytoscape(app: dash.Dash) -> None:
-    @app.callback(
-        Output("cytoscape-figure", "elements"),
-        Input("terms-dropdown", "value"),
-        State("search-mode", "value"),
-    )
-    def update(terms: list | None, search_mode: str) -> dict:
-        if len(terms) != 0:
-            interactions = dgidb.get_interactions(terms, search_mode)
-            network_graph = ng.initalize_network(interactions, terms, search_mode)
-            return ng.generate_cytoscape(network_graph)
-        return {}
-
-
-def _update_terms_dropdown(app: dash.Dash, genes: list, drugs: list) -> None:
-    @app.callback(
-        Output("terms-dropdown", "options"),
-        Input("search-mode", "value"),
-    )
-    def update(search_mode: str) -> list:
-        if search_mode == "genes":
-            return genes
-        if search_mode == "drugs":
-            return drugs
-        return None
-
-
-def _update_selected_element(app: dash.Dash) -> None:
-    @app.callback(
-        Output("selected-element", "data"),
-        [
-            Input("cytoscape-figure", "tapNode"),
-            Input("cytoscape-figure", "tapEdge"),
-            Input("terms-dropdown", "value"),
-        ],
-    )
-    def update(
-        tap_node: dict | None,
-        tap_edge: dict | None,
-        terms_dropdown: list | None,  # noqa: ARG001
-    ) -> str | dict:
-        if ctx.triggered_prop_ids:
-            dash_trigger = next(iter(ctx.triggered_prop_ids.keys()))
-            if dash_trigger == "terms-dropdown.value":
-                return ""
-            if dash_trigger == "cytoscape-figure.tapNode" and tap_node is not None:
-                return tap_node
-            if dash_trigger == "cytoscape-figure.tapEdge" and tap_edge is not None:
-                return tap_edge
-        return dash.no_update
-
-
-def _update_selected_element_text(app: dash.Dash) -> None:
-    @app.callback(
-        Output("selected-element-text", "children"), Input("selected-element", "data")
-    )
-    def update(selected_element: str | dict) -> str:
-        if selected_element != "":
-            return selected_element["data"]["id"]
-        return "No Node Selected"
-
-
-def _update_neighbors_dropdown(app: dash.Dash) -> None:
-    @app.callback(
-        [
-            Output("neighbors-dropdown", "options"),
-            Output("neighbors-dropdown", "value"),
-        ],
-        Input("selected-element", "data"),
-    )
-    def update(selected_element: str | dict) -> tuple[list, None]:
-        if (
-            selected_element != ""
-            and selected_element["group"] == "nodes"
-            and selected_element["data"]["node_degree"] != 1
-        ):
-            neighbor_set = set()
-            for edge in selected_element["edgesData"]:
-                neighbor_set.add(edge["target"])
-                neighbor_set.add(edge["source"])
-                neighbor_set.remove(selected_element["data"]["id"])
-            neighbor_list = list(neighbor_set)
-            return neighbor_list, None
-        return [], None
-
-
-def _update_edge_info(app: dash.Dash) -> None:
-    @app.callback(
-        Output("selected-edge-info", "children"),
-        [Input("selected-element", "data"), Input("neighbors-dropdown", "value")],
-    )
-    def update(selected_element: str | dict, selected_neighbor: str | None) -> str:
-        if selected_element == "":
-            return "No Edge Selected"
-
-        edge_info = None
-        if selected_element["group"] == "nodes" and selected_neighbor is not None:
-            edge_name = None
-            if selected_element["data"]["isGene"]:
-                edge_name = selected_element["data"]["id"] + " - " + selected_neighbor
-            else:
-                edge_name = selected_neighbor + " - " + selected_element["data"]["id"]
-            for edge in selected_element["edgesData"]:
-                if edge["id"] == edge_name:
-                    edge_info = edge
-                    break
-        if selected_element["group"] == "edges":
-            edge_info = selected_element["data"]
-
-        if (
-            selected_element["group"] == "nodes" and selected_neighbor is not None
-        ) or selected_element["group"] == "edges":
-            return (
-                "ID: "
-                + str(edge_info["id"])
-                + "\n\nApproval: "
-                + str(edge_info["approval"])
-                + "\n\nScore: "
-                + str(edge_info["score"])
-                + "\n\nAttributes: "
-                + str(edge_info["attributes"])
-                + "\n\nSource: "
-                + str(edge_info["source"])
-                + "\n\nPmid: "
-                + str(edge_info["pmid"])
-            )
-        return "No Edge Selected"
-
-
-def _generate_image(app: dash.Dash) -> None:
-    @app.callback(
-        Output("cytoscape-figure", "generateImage"),
-        [Input("export-png-graph", "n_clicks"), Input("export-svg-graph", "n_clicks")],
-    )
-    def update(export_png_graph: int, export_svg_graph: int) -> dict:  # noqa: ARG001
-        if ctx.triggered_id == "export-png-graph":
-            return {"type": "png", "action": "download"}
-        if ctx.triggered_id == "export-svg-graph":
-            return {"type": "svg", "action": "download"}
-        return dash.no_update
-
-
-def _generate_json(app: dash.Dash) -> None:
-    @app.callback(
-        Output("json-download", "data"),
-        Input("export-json-graph", "n_clicks"),
-        State("cytoscape-figure", "elements"),
-    )
-    def update(export_png_graph: int, cytoscape_figure: dict) -> dict:  # noqa: ARG001
-        if ctx.triggered_id is None:
-            return dash.no_update
-        return dcc.send_string(json.dumps(cytoscape_figure, indent=4), "cyto.json")
->>>>>>> b9ece066
+        return dcc.send_string(json.dumps(cytoscape_figure, indent=4), "cyto.json")