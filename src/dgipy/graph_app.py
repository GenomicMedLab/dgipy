--- conflicted
+++ resolved
@@ -1,18 +1,10 @@
 """Provides functionality to create a Dash web application for interacting with drug-gene data from DGIdb"""
 
 import dash_bootstrap_components as dbc
-<<<<<<< HEAD
-import pandas as pd
-=======
->>>>>>> 45907915
 from dash import Input, Output, State, ctx, dash, dcc, html
 
 from dgipy import dgidb
 from dgipy import network_graph as ng
-<<<<<<< HEAD
-from dgipy.type_utils import make_tabular
-=======
->>>>>>> 45907915
 
 
 def generate_app() -> dash.Dash:
@@ -20,17 +12,6 @@
 
     :return: a python dash app that can be run with run_server()
     """
-<<<<<<< HEAD
-    genes = make_tabular(dgidb.get_gene_list())
-    plot = ng.generate_plotly(None)
-    app = dash.Dash(__name__, external_stylesheets=[dbc.themes.BOOTSTRAP])
-
-    __set_app_layout(app, plot, genes)
-    __update_plot(app)
-    __update_selected_node(app)
-    __update_selected_node_display(app)
-    __update_neighbor_dropdown(app)
-=======
     genes = [
         {"label": gene["name"], "value": gene["name"]} for gene in dgidb.get_gene_list()
     ]
@@ -46,32 +27,11 @@
     __update_selected_node(app)
     __update_selected_node_text(app)
     __update_neighbors_dropdown(app)
->>>>>>> 45907915
     __update_edge_info(app)
 
     return app
 
 
-<<<<<<< HEAD
-def __set_app_layout(app: dash.Dash, plot: ng.go.Figure, genes: list) -> None:
-    graph_display = dcc.Graph(
-        id="network-graph", figure=plot, style={"width": "100%", "height": "800px"}
-    )
-
-    genes_dropdown_display = dcc.Dropdown(
-        id="gene-dropdown",
-        options=[{"label": gene["name"], "value": gene["name"]} for gene in genes],
-        multi=True,
-    )
-
-    selected_node_display = dcc.Markdown(
-        id="selected-node-text", children="No Node Selected"
-    )
-
-    neighbors_dropdown_display = dcc.Dropdown(id="neighbor-dropdown", multi=False)
-
-    edge_info_display = dcc.Markdown(id="edge-info-text", children="No Edge Selected")
-=======
 def __set_app_layout(app: dash.Dash) -> None:
     plotly_figure = dcc.Graph(
         id="plotly-figure", style={"width": "100%", "height": "800px"}
@@ -99,7 +59,6 @@
     selected_edge_info = dcc.Markdown(
         id="selected-edge-info", children="No Edge Selected"
     )
->>>>>>> 45907915
 
     app.layout = html.Div(
         [
@@ -110,21 +69,13 @@
             dbc.Row(
                 [
                     dbc.Col(
-<<<<<<< HEAD
-                        dbc.Card(graph_display, body=True, style={"margin": "10px"}),
-=======
                         dbc.Card(plotly_figure, body=True, style={"margin": "10px"}),
->>>>>>> 45907915
                         width=8,
                     ),
                     dbc.Col(
                         [
                             dbc.Card(
                                 [
-<<<<<<< HEAD
-                                    dbc.CardHeader("Genes Dropdown Display"),
-                                    dbc.CardBody(genes_dropdown_display),
-=======
                                     dbc.CardHeader("Search Mode"),
                                     dbc.CardBody(search_mode),
                                 ],
@@ -134,19 +85,13 @@
                                 [
                                     dbc.CardHeader("Terms Dropdown"),
                                     dbc.CardBody(terms_dropdown),
->>>>>>> 45907915
                                 ],
                                 style={"margin": "10px"},
                             ),
                             dbc.Card(
                                 [
-<<<<<<< HEAD
-                                    dbc.CardHeader("Neighbors Dropdown Display"),
-                                    dbc.CardBody(neighbors_dropdown_display),
-=======
                                     dbc.CardHeader("Neighbors Dropdown"),
                                     dbc.CardBody(neighbors_dropdown),
->>>>>>> 45907915
                                 ],
                                 style={"margin": "10px"},
                             ),
@@ -154,15 +99,9 @@
                                 dbc.CardBody(
                                     [
                                         html.H4("Selected Node/Edge:"),
-<<<<<<< HEAD
-                                        html.P(selected_node_display),
-                                        html.H4("Selected Edge Info:"),
-                                        html.P(edge_info_display),
-=======
                                         html.P(selected_node_text),
                                         html.H4("Selected Edge Info:"),
                                         html.P(selected_edge_info),
->>>>>>> 45907915
                                     ]
                                 ),
                                 style={"margin": "10px"},
@@ -176,34 +115,6 @@
     )
 
 
-<<<<<<< HEAD
-def __update_plot(app: dash.Dash) -> None:
-    @app.callback(
-        [Output("graph", "data"), Output("network-graph", "figure")],
-        Input("gene-dropdown", "value"),
-    )
-    def update(
-        selected_genes: list | None,
-    ) -> tuple[dict | None, ng.go.Figure]:
-        if selected_genes is not None:
-            gene_interactions = pd.DataFrame(dgidb.get_interactions(selected_genes))
-            updated_graph = ng.create_network(gene_interactions, selected_genes)
-            updated_plot = ng.generate_plotly(updated_graph)
-            return ng.generate_json(updated_graph), updated_plot
-        return None, ng.generate_plotly(None)
-
-
-def __update_selected_node(app: dash.Dash) -> None:
-    @app.callback(
-        Output("selected-node", "data"),
-        [Input("network-graph", "click_data"), Input("gene-dropdown", "value")],
-    )
-    def update(click_data: dict | None, new_gene: list | None) -> str | dict:  # noqa: ARG001
-        if ctx.triggered_id == "gene-dropdown":
-            return ""
-        if click_data is not None and "points" in click_data:
-            selected_node = click_data["points"][0]
-=======
 def __update_plotly(app: dash.Dash) -> None:
     @app.callback(
         [Output("graph", "data"), Output("plotly-figure", "figure")],
@@ -244,18 +155,13 @@
             return ""
         if clickData is not None and "points" in clickData:
             selected_node = clickData["points"][0]
->>>>>>> 45907915
             if "text" not in selected_node:
                 return dash.no_update
             return selected_node
         return dash.no_update
 
 
-<<<<<<< HEAD
-def __update_selected_node_display(app: dash.Dash) -> None:
-=======
 def __update_selected_node_text(app: dash.Dash) -> None:
->>>>>>> 45907915
     @app.callback(
         Output("selected-node-text", "children"), Input("selected-node", "data")
     )
@@ -265,18 +171,12 @@
         return "No Node Selected"
 
 
-<<<<<<< HEAD
-def __update_neighbor_dropdown(app: dash.Dash) -> None:
-    @app.callback(
-        [Output("neighbor-dropdown", "options"), Output("neighbor-dropdown", "value")],
-=======
 def __update_neighbors_dropdown(app: dash.Dash) -> None:
     @app.callback(
         [
             Output("neighbors-dropdown", "options"),
             Output("neighbors-dropdown", "value"),
         ],
->>>>>>> 45907915
         Input("selected-node", "data"),
     )
     def update(selected_node: str | dict) -> tuple[list, None]:
@@ -287,13 +187,8 @@
 
 def __update_edge_info(app: dash.Dash) -> None:
     @app.callback(
-<<<<<<< HEAD
-        Output("edge-info-text", "children"),
-        [Input("selected-node", "data"), Input("neighbor-dropdown", "value")],
-=======
         Output("selected-edge-info", "children"),
         [Input("selected-node", "data"), Input("neighbors-dropdown", "value")],
->>>>>>> 45907915
         State("graph", "data"),
     )
     def update(
