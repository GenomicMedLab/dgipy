"""Provides functionality to create a Dash web application for interacting with drug-gene data from DGIdb"""

import dash_bootstrap_components as dbc
import pandas as pd
from dash import Input, Output, State, ctx, dash, dcc, html

from dgipy import dgidb
from dgipy import network_graph as ng
from dgipy.data_utils import make_tabular


def generate_app() -> dash.Dash:
    """Initialize a Dash application object with a layout designed for visualizing: drug-gene interactions, options for user interactivity, and other visual elements.

    :return: a python dash app that can be run with run_server()
    """
    genes = [
<<<<<<< HEAD
        {"label": gene["gene_name"], "value": gene["gene_name"]}
        for gene in make_tabular(dgidb.get_gene_list())
    ]
    drugs = [
        {"label": drug["drug_name"], "value": drug["drug_name"]}
        for drug in make_tabular(dgidb.get_drug_list())
=======
        {"label": gene["name"], "value": gene["name"]}
        for gene in make_tabular(dgidb.get_all_genes())
    ]
    drugs = [
        {"label": drug["name"], "value": drug["name"]}
        for drug in make_tabular(dgidb.get_all_drugs())
>>>>>>> 70a2513f
    ]

    app = dash.Dash(__name__, external_stylesheets=[dbc.themes.BOOTSTRAP])

    _set_app_layout(app)
    _update_plotly(app)
    _update_terms_dropdown(app, genes, drugs)
    _update_selected_node(app)
    _update_selected_node_text(app)
    _update_neighbors_dropdown(app)
    _update_edge_info(app)

    return app


def _set_app_layout(app: dash.Dash) -> None:
    plotly_figure = dcc.Graph(
        id="plotly-figure", style={"width": "100%", "height": "800px"}
    )

    search_mode = dcc.RadioItems(
        id="search-mode",
        options=[
            {"label": "Gene Search", "value": "genes"},
            {"label": "Drug Search", "value": "drugs"},
        ],
        value="genes",
    )

    terms_dropdown = dcc.Dropdown(
        id="terms-dropdown", optionHeight=75, multi=True, value=[]
    )

    selected_node_text = dcc.Markdown(
        id="selected-node-text", children="No Node Selected"
    )

    neighbors_dropdown = dcc.Dropdown(id="neighbors-dropdown", multi=False)

    selected_edge_info = dcc.Markdown(
        id="selected-edge-info", children="No Edge Selected"
    )

    app.layout = html.Div(
        [
            # Variables
            dcc.Store(id="selected-node", data=""),
            dcc.Store(id="graph"),
            # Layout
            dbc.Row(
                [
                    dbc.Col(
                        dbc.Card(plotly_figure, body=True, style={"margin": "10px"}),
                        width=8,
                    ),
                    dbc.Col(
                        [
                            dbc.Card(
                                [
                                    dbc.CardHeader("Search Mode"),
                                    dbc.CardBody(search_mode),
                                ],
                                style={"margin": "10px"},
                            ),
                            dbc.Card(
                                [
                                    dbc.CardHeader("Terms Dropdown"),
                                    dbc.CardBody(terms_dropdown),
                                ],
                                style={"margin": "10px"},
                            ),
                            dbc.Card(
                                [
                                    dbc.CardHeader("Neighbors Dropdown"),
                                    dbc.CardBody(neighbors_dropdown),
                                ],
                                style={"margin": "10px"},
                            ),
                            dbc.Card(
                                dbc.CardBody(
                                    [
                                        html.H4("Selected Node/Edge:"),
                                        html.P(selected_node_text),
                                        html.H4("Selected Edge Info:"),
                                        html.P(selected_edge_info),
                                    ]
                                ),
                                style={"margin": "10px"},
                            ),
                        ],
                        width=4,
                    ),
                ]
            ),
        ]
    )


def _update_plotly(app: dash.Dash) -> None:
    @app.callback(
        [Output("graph", "data"), Output("plotly-figure", "figure")],
        Input("terms-dropdown", "value"),
        State("search-mode", "value"),
    )
    def update(
        terms: list | None, search_mode: str
    ) -> tuple[dict | None, ng.go.Figure]:
        if len(terms) != 0:
            interactions = pd.DataFrame(dgidb.get_interactions(terms, search_mode))
            network_graph = ng.create_network(interactions, terms, search_mode)
            plotly_figure = ng.generate_plotly(network_graph)
            return ng.generate_json(network_graph), plotly_figure
        return None, ng.generate_plotly(None)


def _update_terms_dropdown(app: dash.Dash, genes: list, drugs: list) -> None:
    @app.callback(
        Output("terms-dropdown", "options"),
        Input("search-mode", "value"),
    )
    def update(search_mode: str) -> list:
        if search_mode == "genes":
            return genes
        if search_mode == "drugs":
            return drugs
        return None


def _update_selected_node(app: dash.Dash) -> None:
    @app.callback(
        Output("selected-node", "data"),
        [Input("plotly-figure", "clickData"), Input("terms-dropdown", "value")],
    )
    def update(clickData: dict | None, new_gene: list | None) -> str | dict:  # noqa: N803, ARG001
        if ctx.triggered_id == "terms-dropdown":
            return ""
        if clickData is not None and "points" in clickData:
            selected_node = clickData["points"][0]
            if "text" not in selected_node:
                return dash.no_update
            return selected_node
        return dash.no_update


def _update_selected_node_text(app: dash.Dash) -> None:
    @app.callback(
        Output("selected-node-text", "children"), Input("selected-node", "data")
    )
    def update(selected_node: str | dict) -> str:
        if selected_node != "":
            return selected_node["text"]
        return "No Node Selected"


def _update_neighbors_dropdown(app: dash.Dash) -> None:
    @app.callback(
        [
            Output("neighbors-dropdown", "options"),
            Output("neighbors-dropdown", "value"),
        ],
        Input("selected-node", "data"),
    )
    def update(selected_node: str | dict) -> tuple[list, None]:
        if selected_node != "" and selected_node["curveNumber"] != 1:
            return selected_node["customdata"], None
        return [], None


def _update_edge_info(app: dash.Dash) -> None:
    @app.callback(
        Output("selected-edge-info", "children"),
        [Input("selected-node", "data"), Input("neighbors-dropdown", "value")],
        State("graph", "data"),
    )
    def update(
        selected_node: str | dict,
        selected_neighbor: str | None,
        graph: dict | None,
    ) -> str:
        if selected_node == "":
            return "No Edge Selected"
        if selected_node["curveNumber"] == 1:
            selected_data = _get_node_data_from_id(
                graph["links"], selected_node["text"]
            )
            return (
                "ID: "
                + str(selected_data["id"])
                + "\n\nApproval: "
                + str(selected_data["approval"])
                + "\n\nScore: "
                + str(selected_data["score"])
                + "\n\nAttributes: "
                + str(selected_data["attributes"])
                + "\n\nSource: "
                + str(selected_data["source"])
                + "\n\nPmid: "
                + str(selected_data["pmid"])
            )
        if selected_neighbor is not None:
            edge_node_id = None
            selected_node_is_gene = _get_node_data_from_id(
                graph["nodes"], selected_node["text"]
            )["isGene"]
            selected_neighbor_is_gene = _get_node_data_from_id(
                graph["nodes"], selected_neighbor
            )["isGene"]
            if selected_node_is_gene == selected_neighbor_is_gene:
                return dash.no_update
            if selected_node_is_gene:
                edge_node_id = selected_node["text"] + " - " + selected_neighbor
            elif selected_neighbor_is_gene:
                edge_node_id = selected_neighbor + " - " + selected_node["text"]
            selected_data = _get_node_data_from_id(graph["links"], edge_node_id)
            if selected_data is None:
                return dash.no_update
            return (
                "ID: "
                + str(selected_data["id"])
                + "\n\nApproval: "
                + str(selected_data["approval"])
                + "\n\nScore: "
                + str(selected_data["score"])
                + "\n\nAttributes: "
                + str(selected_data["attributes"])
                + "\n\nSource: "
                + str(selected_data["source"])
                + "\n\nPmid: "
                + str(selected_data["pmid"])
            )
        return "No Edge Selected"


def _get_node_data_from_id(nodes: list, node_id: str) -> dict | None:
    for node in nodes:
        if node["id"] == node_id:
            return node
    return None<|MERGE_RESOLUTION|>--- conflicted
+++ resolved
@@ -15,21 +15,12 @@
     :return: a python dash app that can be run with run_server()
     """
     genes = [
-<<<<<<< HEAD
         {"label": gene["gene_name"], "value": gene["gene_name"]}
-        for gene in make_tabular(dgidb.get_gene_list())
+        for gene in make_tabular(dgidb.get_all_genes())
     ]
     drugs = [
         {"label": drug["drug_name"], "value": drug["drug_name"]}
-        for drug in make_tabular(dgidb.get_drug_list())
-=======
-        {"label": gene["name"], "value": gene["name"]}
-        for gene in make_tabular(dgidb.get_all_genes())
-    ]
-    drugs = [
-        {"label": drug["name"], "value": drug["name"]}
         for drug in make_tabular(dgidb.get_all_drugs())
->>>>>>> 70a2513f
     ]
 
     app = dash.Dash(__name__, external_stylesheets=[dbc.themes.BOOTSTRAP])
