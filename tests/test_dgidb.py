--- conflicted
+++ resolved
@@ -27,58 +27,33 @@
     ):
         set_up_graphql_mock(m, json_response)
 
-<<<<<<< HEAD
-        results = get_drug(["Imatinib"])
+        results = get_drugs(["Imatinib"])
         assert len(results["drug_name"]), "DataFrame is non-empty"
 
-        results_with_added_fake = get_drug(["imatinib", "not-real"])
+        results_with_added_fake = get_drugs(["imatinib", "not-real"])
         assert len(results_with_added_fake["drug_name"]) == len(
             results["drug_name"]
         ), "Gracefully ignore non-existent search terms"
 
         # handling filters
-        filtered_results = get_drug(["imatinib", "metronidazole"], antineoplastic=True)
+        filtered_results = get_drugs(["imatinib", "metronidazole"], antineoplastic=True)
         assert len(filtered_results["drug_name"]) == 1, "Metronidazole is filtered out"
-=======
-        results = get_drugs(["Imatinib"])
-        assert len(results["name"]), "DataFrame is non-empty"
-
-        results_with_added_fake = get_drugs(["imatinib", "not-real"])
-        assert len(results_with_added_fake["name"]) == len(
-            results["name"]
-        ), "Gracefully ignore non-existent search terms"
-
-        # handling filters
-        filtered_results = get_drugs(["imatinib", "metronidazole"], antineoplastic=True)
-        assert len(filtered_results["name"]) == 1, "Metronidazole is filtered out"
->>>>>>> 70a2513f
         assert (
             filtered_results["drug_name"][0] == "IMATINIB"
         ), "Imatinib is retained by the filter"
         assert all(results["antineoplastic"]), "All results are antineoplastics"
 
         set_up_graphql_mock(m, filtered_json_response)
-<<<<<<< HEAD
-        filtered_results = get_drug(["imatinib", "metronidazole"], antineoplastic=False)
-        assert len(filtered_results["drug_name"]), "DataFrame is non-empty"
-        assert "METRONIDAZOLE" in filtered_results["drug_name"]
-
-        # empty response
-        set_up_graphql_mock(m, StringIO('{"data": {"drugs": {"nodes": []}}}'))
-        empty_results = get_drug("not-real")
-        assert len(empty_results["drug_name"]) == 0, "Handles empty response"
-=======
         filtered_results = get_drugs(
             ["imatinib", "metronidazole"], antineoplastic=False
         )
-        assert len(filtered_results["name"]), "DataFrame is non-empty"
-        assert "METRONIDAZOLE" in filtered_results["name"]
+        assert len(filtered_results["drug_name"]), "DataFrame is non-empty"
+        assert "METRONIDAZOLE" in filtered_results["drug_name"]
 
         # empty response
         set_up_graphql_mock(m, StringIO('{"data": {"drugs": {"nodes": []}}}'))
-        empty_results = get_drugs("not-real")
-        assert len(empty_results["name"]) == 0, "Handles empty response"
->>>>>>> 70a2513f
+        empty_results = get_drugs(["not-real"])
+        assert len(empty_results["drug_name"]) == 0, "Handles empty response"
 
 
 def test_get_genes(fixtures_dir: Path, set_up_graphql_mock: Callable):
@@ -88,32 +63,18 @@
     ):
         set_up_graphql_mock(m, json_response)
 
-<<<<<<< HEAD
-        results = get_gene(["ereg"])
+        results = get_genes(["ereg"])
         assert len(results["gene_name"]), "DataFrame is non-empty"
 
-        results_with_added_fake = get_gene(["ereg", "not-real"])
+        results_with_added_fake = get_genes(["ereg", "not-real"])
         assert len(results_with_added_fake["gene_name"]) == len(
             results["gene_name"]
-=======
-        results = get_genes(["ereg"])
-        assert len(results["name"]), "DataFrame is non-empty"
-
-        results_with_added_fake = get_genes(["ereg", "not-real"])
-        assert len(results_with_added_fake["name"]) == len(
-            results["name"]
->>>>>>> 70a2513f
         ), "Gracefully ignore non-existent search terms"
 
         # empty response
         set_up_graphql_mock(m, StringIO('{"data": {"genes": {"nodes": []}}}'))
-<<<<<<< HEAD
-        empty_results = get_gene("not-real")
+        empty_results = get_genes(["not-real"])
         assert len(empty_results["gene_name"]) == 0, "Handles empty response"
-=======
-        empty_results = get_genes("not-real")
-        assert len(empty_results["name"]) == 0, "Handles empty response"
->>>>>>> 70a2513f
 
 
 def test_get_interactions_by_genes(fixtures_dir: Path, set_up_graphql_mock: Callable):
@@ -206,13 +167,8 @@
         ), f"Incorrect # of sources: {len(results['name'])}"
 
         set_up_graphql_mock(m, filtered_sources_response)
-<<<<<<< HEAD
-        results = get_source(SourceType.GENE)
+        results = get_sources(SourceType.GENE)
         sources = results["source_name"]
-=======
-        results = get_sources(SourceType.GENE)
-        sources = results["name"]
->>>>>>> 70a2513f
         assert len(sources) == 3, f"Incorrect # of sources: {len(sources)}"
         assert set(sources) == {
             "NCBI Gene",
@@ -231,13 +187,8 @@
     ):
         set_up_graphql_mock(m, gene_list_response)
 
-<<<<<<< HEAD
-        results = get_gene_list()
+        results = get_all_genes()
         assert len(results["gene_name"]) == 9
-=======
-        results = get_all_genes()
-        assert len(results["name"]) == 9
->>>>>>> 70a2513f
 
 
 def test_get_drug_applications(fixtures_dir, set_up_graphql_mock: Callable):
