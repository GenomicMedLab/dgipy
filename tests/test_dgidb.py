--- conflicted
+++ resolved
@@ -28,34 +28,6 @@
     ):
         set_up_graphql_mock(m, json_response)
 
-<<<<<<< HEAD
-        results = get_drug(["Imatinib"])
-        assert isinstance(results, pd.DataFrame), "Results object is a DataFrame"
-        assert len(results), "DataFrame is non-empty"
-
-        results_with_added_fake = get_drug(["imatinib", "not-real"])
-        assert len(results_with_added_fake) == len(
-            results
-        ), "Gracefully ignore non-existent search terms"
-
-        # handling filters
-        filtered_results = get_drug(["imatinib", "metronidazole"], antineoplastic=True)
-        assert len(filtered_results) == 1, "Metronidazole is filtered out"
-        assert (
-            filtered_results["drug"][0] == "IMATINIB"
-        ), "Imatinib is retained by the filter"
-        assert results["antineoplastic"].all(), "All results are antineoplastics"
-
-        set_up_graphql_mock(m, filtered_json_response)
-        filtered_results = get_drug(["imatinib", "metronidazole"], antineoplastic=False)
-        assert len(filtered_results), "DataFrame is non-empty"
-        assert "METRONIDAZOLE" in filtered_results["drug"].values
-
-        # empty response
-        set_up_graphql_mock(m, StringIO('{"data": {"drugs": {"nodes": []}}}'))
-        empty_results = get_drug("not-real")
-        assert len(empty_results) == 0, "Handles empty response"
-=======
         results = get_drugs(["Imatinib"])
         assert len(results["drug_name"]), "DataFrame is non-empty"
 
@@ -83,7 +55,6 @@
         set_up_graphql_mock(m, StringIO('{"data": {"drugs": {"nodes": []}}}'))
         empty_results = get_drugs(["not-real"])
         assert len(empty_results["drug_name"]) == 0, "Handles empty response"
->>>>>>> aa5a4508
 
 
 def test_get_genes(fixtures_dir: Path, set_up_graphql_mock: Callable):
@@ -93,33 +64,18 @@
     ):
         set_up_graphql_mock(m, json_response)
 
-<<<<<<< HEAD
-        results = get_gene(["ereg"])
-        assert isinstance(results, pd.DataFrame), "Results object is a DataFrame"
-        assert len(results), "DataFrame is non-empty"
-
-        results_with_added_fake = get_gene(["ereg", "not-real"])
-        assert len(results_with_added_fake) == len(
-            results
-=======
         results = get_genes(["ereg"])
         assert len(results["gene_name"]), "DataFrame is non-empty"
 
         results_with_added_fake = get_genes(["ereg", "not-real"])
         assert len(results_with_added_fake["gene_name"]) == len(
             results["gene_name"]
->>>>>>> aa5a4508
         ), "Gracefully ignore non-existent search terms"
 
         # empty response
         set_up_graphql_mock(m, StringIO('{"data": {"genes": {"nodes": []}}}'))
-<<<<<<< HEAD
-        empty_results = get_gene("not-real")
-        assert len(empty_results) == 0, "Handles empty response"
-=======
         empty_results = get_genes(["not-real"])
         assert len(empty_results["gene_name"]) == 0, "Handles empty response"
->>>>>>> aa5a4508
 
 
 def test_get_interactions_by_genes(fixtures_dir: Path, set_up_graphql_mock: Callable):
@@ -192,19 +148,11 @@
         (fixtures_dir / "get_categories_response.json").open() as categories_response,
     ):
         set_up_graphql_mock(m, categories_response)
-<<<<<<< HEAD
-        results = get_categories("BRAF")
-        assert len(results), "Results are non-empty"
-        assert "DRUG RESISTANCE" in results["categories"].values
-        assert "DRUGGABLE GENOME" in results["categories"].values
-        assert "CLINICALLY ACTIONABLE" in results["categories"].values
-=======
         results = get_categories(["BRAF"])
         assert len(results["gene_name"]), "Results are non-empty"
         assert "DRUG RESISTANCE" in results["gene_category"]
         assert "DRUGGABLE GENOME" in results["gene_category"]
         assert "CLINICALLY ACTIONABLE" in results["gene_category"]
->>>>>>> aa5a4508
 
 
 def test_get_sources(fixtures_dir: Path, set_up_graphql_mock: Callable):
@@ -216,15 +164,6 @@
         ).open() as filtered_sources_response,
     ):
         set_up_graphql_mock(m, sources_response)
-<<<<<<< HEAD
-        results = get_source()
-        sources = results["sources"]["nodes"]
-        assert len(sources) == 45, f"Incorrect # of sources: {len(sources)}"
-
-        set_up_graphql_mock(m, filtered_sources_response)
-        results = get_source(SourceType.GENE)
-        sources = results["sources"]["nodes"]
-=======
         results = get_sources()
         assert (
             len(results["source_name"]) == 45
@@ -233,7 +172,6 @@
         set_up_graphql_mock(m, filtered_sources_response)
         results = get_sources(SourceType.GENE)
         sources = results["source_name"]
->>>>>>> aa5a4508
         assert len(sources) == 3, f"Incorrect # of sources: {len(sources)}"
         assert {s["sourceDbName"] for s in sources} == {
             "NCBI",
@@ -252,13 +190,8 @@
     ):
         set_up_graphql_mock(m, gene_list_response)
 
-<<<<<<< HEAD
-        results = get_gene_list()
-        assert len(results) == 9
-=======
         results = get_all_genes()
         assert len(results["gene_name"]) == 9
->>>>>>> aa5a4508
 
 
 def test_get_drug_applications(fixtures_dir, set_up_graphql_mock: Callable):
@@ -277,16 +210,11 @@
             text=drugsatfda_response.read(),
         )
         results = get_drug_applications(["DAROLUTAMIDE"])
-<<<<<<< HEAD
-        assert len(results) == 1
-        assert results.iloc[0]["description"] == "NUBEQA: 300MG Prescription TABLET"
-=======
         assert len(results["drug_name"]) == 1
         assert results["drug_brand_name"][0] == "NUBEQA"
         assert results["drug_dosage_strength"][0] == "300MG"
         assert results["drug_marketing_status"][0] == "Prescription"
         assert results["drug_dosage_form"][0] == "TABLET"
->>>>>>> aa5a4508
 
 
 @pytest.mark.performance()
