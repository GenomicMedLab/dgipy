--- conflicted
+++ resolved
@@ -83,14 +83,9 @@
 
 [tool.ruff]
 src = ["src"]
-<<<<<<< HEAD
-exclude = ["docs/source/conf.py"]
-=======
 exclude = [
     "docs/source/conf.py",
-    "tests/test_graph_app.py",
 ]
->>>>>>> 715c2056
 lint.select = [
     "F",  # https://docs.astral.sh/ruff/rules/#pyflakes-f
     "E", "W",  # https://docs.astral.sh/ruff/rules/#pycodestyle-e-w
