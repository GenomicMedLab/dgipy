--- conflicted
+++ resolved
@@ -21,16 +21,13 @@
 description = "Python wrapper for accessing an instance of DGIdb v5 database"
 license = {file = "LICENSE"}
 dependencies = [
-<<<<<<< HEAD
-    "requests",
     "pandas~=2.2.1",
     "dash",
     "dash-bootstrap-components",
     "plotly",
     "networkx[default]",
-=======
+    "requests",
     "gql[requests]"
->>>>>>> 785b1174
 ]
 dynamic = ["version"]
 
