--- conflicted
+++ resolved
@@ -33,11 +33,7 @@
 
 [project.optional-dependencies]
 tests = ["pytest", "pytest-cov", "pytest-benchmark", "requests_mock"]
-<<<<<<< HEAD
-dev = ["pre-commit>=3.7.1", "ruff==0.2.0"]
-=======
-dev = ["pre-commit", "ruff==0.5.0"]
->>>>>>> e6839db4
+dev = ["pre-commit>=3.7.1", "ruff==0.5.0"]
 docs = [
     "sphinx==6.1.3",
     "sphinx-autodoc-typehints==1.22.0",
