[project]
name = "dgipy"
authors = [

    {name = "Matthew Cannon", email = "Matthew.Cannon2@nationwidechildrens.org"},

]
readme = "README.md"
classifiers = [
    "Development Status :: 3 - Alpha",
    "Intended Audience :: Science/Research",
    "Intended Audience :: Developers",
    "Topic :: Scientific/Engineering :: Bio-Informatics",
    "License :: OSI Approved :: MIT License",
    "Programming Language :: Python :: 3",
    "Programming Language :: Python :: 3.8",
    "Programming Language :: Python :: 3.9",
    "Programming Language :: Python :: 3.10",
    "Programming Language :: Python :: 3.11",
    "Programming Language :: Python :: 3.12",
]
requires-python = ">=3.8"
description = "Python wrapper for accessing an instance of DGIdb v5 database"
license = {file = "LICENSE"}
dependencies = []
dynamic = ["version"]



[project.optional-dependencies]
<<<<<<< HEAD
test = ["pytest", "pytest-cov","pytest-benchmark"]
dev = ["pre-commit", "ruff>=0.1.14"]
=======
test = ["pytest", "pytest-cov"]
dev = ["pre-commit", "ruff==0.2.0"]
>>>>>>> 711df224

docs = [
    "sphinx==6.1.3",
    "sphinx-autodoc-typehints==1.22.0",
    "sphinx-autobuild==2021.3.14",
    "sphinx-copybutton==0.5.2",
    "sphinxext-opengraph==0.8.2",
    "furo==2023.3.27",
    "gravis==0.1.0",
    "sphinx-github-changelog==1.2.1"
]


[project.urls]
Homepage = "https://github.com/genomicmedlab/dgipy"
Documentation = "https://github.com/genomicmedlab/dgipy"
Changelog = "https://github.com/genomicmedlab/dgipy/releases"
Source = "https://github.com/genomicmedlab/dgipy"
"Bug Tracker" = "https://github.com/genomicmedlab/dgipy/issues"

[project.scripts]

[build-system]
requires = ["setuptools>=64", "setuptools_scm>=8"]
build-backend = "setuptools.build_meta"

[tool.setuptools.packages.find]
where = ["src"]

[tool.pytest.ini_options]
addopts = "--cov=src --cov-report term-missing"
testpaths = ["tests"]
pythonpath = ["src"]

[tool.coverage.run]
branch = true

[tool.ruff]
src = ["src"]
exclude = ["docs/source/conf.py", "src/dgipy/graph_app.py", "src/dgipy/network_graph.py","tests/test_dgidb.py","tests/test_graph_app.py"]
select = [
    "F",  # https://docs.astral.sh/ruff/rules/#pyflakes-f
    "E", "W",  # https://docs.astral.sh/ruff/rules/#pycodestyle-e-w
    "I",  # https://docs.astral.sh/ruff/rules/#isort-i
    "N",  # https://docs.astral.sh/ruff/rules/#pep8-naming-n
    "D",  # https://docs.astral.sh/ruff/rules/#pydocstyle-d
    "UP",  # https://docs.astral.sh/ruff/rules/#pyupgrade-up
    "ANN",  # https://docs.astral.sh/ruff/rules/#flake8-annotations-ann
    "ASYNC",  # https://docs.astral.sh/ruff/rules/#flake8-async-async
    "S",  # https://docs.astral.sh/ruff/rules/#flake8-bandit-s
    "B",  # https://docs.astral.sh/ruff/rules/#flake8-bugbear-b
    "A",  # https://docs.astral.sh/ruff/rules/#flake8-builtins-a
    "C4",  # https://docs.astral.sh/ruff/rules/#flake8-comprehensions-c4
    "DTZ",  # https://docs.astral.sh/ruff/rules/#flake8-datetimez-dtz
    "T10",  # https://docs.astral.sh/ruff/rules/#flake8-datetimez-dtz
    "EM",  # https://docs.astral.sh/ruff/rules/#flake8-errmsg-em
    "G",  # https://docs.astral.sh/ruff/rules/#flake8-logging-format-g
    "PIE",  # https://docs.astral.sh/ruff/rules/#flake8-pie-pie
    "T20",  # https://docs.astral.sh/ruff/rules/#flake8-print-t20
    "PT",  # https://docs.astral.sh/ruff/rules/#flake8-pytest-style-pt
    "Q",  # https://docs.astral.sh/ruff/rules/#flake8-quotes-q
    "RSE",  # https://docs.astral.sh/ruff/rules/#flake8-raise-rse
    "RET",  # https://docs.astral.sh/ruff/rules/#flake8-return-ret
    "SIM",  # https://docs.astral.sh/ruff/rules/#flake8-simplify-sim
    "PTH",  # https://docs.astral.sh/ruff/rules/#flake8-use-pathlib-pth
    "PGH",  # https://docs.astral.sh/ruff/rules/#pygrep-hooks-pgh
    "RUF",  # https://docs.astral.sh/ruff/rules/#ruff-specific-rules-ruf
]
fixable = [
    "I",
    "F401",
    "D",
    "UP",
    "ANN",
    "B",
    "C4",
    "G",
    "PIE",
    "PT",
    "RSE",
    "SIM",
    "RUF"
]

# ANN101 - missing-type-self
# ANN003 - missing-type-kwargs
# D203 - one-blank-line-before-class
# D205 - blank-line-after-summary
# D206 - indent-with-spaces*
# D213 - multi-line-summary-second-line
# D300 - triple-single-quotes*
# D400 - ends-in-period
# D415 - ends-in-punctuation
# E111 - indentation-with-invalid-multiple*
# E114 - indentation-with-invalid-multiple-comment*
# E117 - over-indented*
# E501 - line-too-long*
# W191 - tab-indentation*
# *ignored for compatibility with formatter
ignore = [
    "ANN101", "ANN003",
    "D203", "D205", "D206", "D213", "D300", "D400", "D415",
    "E111", "E114", "E117", "E501",
    "W191",
    "E722"
]

[tool.ruff.per-file-ignores]
# ANN001 - missing-type-function-argument
# ANN102 - missing-type-cls
# ANN2 - missing-return-type
"tests/*" = ["ANN001", "ANN102", "ANN2"]<|MERGE_RESOLUTION|>--- conflicted
+++ resolved
@@ -28,13 +28,8 @@
 
 
 [project.optional-dependencies]
-<<<<<<< HEAD
 test = ["pytest", "pytest-cov","pytest-benchmark"]
-dev = ["pre-commit", "ruff>=0.1.14"]
-=======
-test = ["pytest", "pytest-cov"]
 dev = ["pre-commit", "ruff==0.2.0"]
->>>>>>> 711df224
 
 docs = [
     "sphinx==6.1.3",
