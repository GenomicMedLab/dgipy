[project]
name = "dgipy"
version = "1.0.0"
authors = [

    {name = "Matthew Cannon", email = "Matthew.Cannon2@nationwidechildrens.org"},

]
readme = "README.md"
classifiers = [
    "Development Status :: 3 - Alpha",
    "Intended Audience :: Science/Research",
    "Intended Audience :: Developers",
    "Topic :: Scientific/Engineering :: Bio-Informatics",
    "License :: OSI Approved :: MIT License",
    "Programming Language :: Python :: 3",
    "Programming Language :: Python :: 3.8",
    "Programming Language :: Python :: 3.9",
    "Programming Language :: Python :: 3.10",
    "Programming Language :: Python :: 3.11",
    "Programming Language :: Python :: 3.12",
]
requires-python = ">=3.8"
description = "Python wrapper for accessing an instance of DGIdb v5 database"
license = {file = "LICENSE"}
<<<<<<< HEAD
dependencies = ["requests","pandas"]
=======
dependencies = []
dynamic = ["version"]


>>>>>>> da53cf52

[project.optional-dependencies]
test = ["pytest", "pytest-cov"]
dev = ["pre-commit", "ruff>=0.1.14"]

docs = [
    "sphinx==6.1.3",
    "sphinx-autodoc-typehints==1.22.0",
    "sphinx-autobuild==2021.3.14",
    "sphinx-copybutton==0.5.2",
    "sphinxext-opengraph==0.8.2",
    "furo==2023.3.27",
    "gravis==0.1.0",
    "sphinx-github-changelog==1.2.1"
]


[project.urls]
Homepage = "https://github.com/genomicmedlab/dgipy"
Documentation = "https://github.com/genomicmedlab/dgipy"
Changelog = "https://github.com/genomicmedlab/dgipy/releases"
Source = "https://github.com/genomicmedlab/dgipy"
"Bug Tracker" = "https://github.com/genomicmedlab/dgipy/issues"

[project.scripts]

[build-system]
requires = ["setuptools>=64", "setuptools_scm>=8"]
build-backend = "setuptools.build_meta"

[tool.setuptools.packages.find]
where = ["src"]

[tool.pytest.ini_options]
addopts = "--cov=src --cov-report term-missing"
testpaths = ["tests"]

[tool.coverage.run]
branch = true

[tool.ruff]
src = ["src"]
exclude = ["docs/source/conf.py", "src/dgipy/graph_app.py", "src/dgipy/network_graph.py"]
select = [
    "F",  # https://docs.astral.sh/ruff/rules/#pyflakes-f
    "E", "W",  # https://docs.astral.sh/ruff/rules/#pycodestyle-e-w
    "I",  # https://docs.astral.sh/ruff/rules/#isort-i
    "N",  # https://docs.astral.sh/ruff/rules/#pep8-naming-n
    "D",  # https://docs.astral.sh/ruff/rules/#pydocstyle-d
    "UP",  # https://docs.astral.sh/ruff/rules/#pyupgrade-up
    "ANN",  # https://docs.astral.sh/ruff/rules/#flake8-annotations-ann
    "ASYNC",  # https://docs.astral.sh/ruff/rules/#flake8-async-async
    "S",  # https://docs.astral.sh/ruff/rules/#flake8-bandit-s
    "B",  # https://docs.astral.sh/ruff/rules/#flake8-bugbear-b
    "A",  # https://docs.astral.sh/ruff/rules/#flake8-builtins-a
    "C4",  # https://docs.astral.sh/ruff/rules/#flake8-comprehensions-c4
    "DTZ",  # https://docs.astral.sh/ruff/rules/#flake8-datetimez-dtz
    "T10",  # https://docs.astral.sh/ruff/rules/#flake8-datetimez-dtz
    "EM",  # https://docs.astral.sh/ruff/rules/#flake8-errmsg-em
    "G",  # https://docs.astral.sh/ruff/rules/#flake8-logging-format-g
    "PIE",  # https://docs.astral.sh/ruff/rules/#flake8-pie-pie
    "T20",  # https://docs.astral.sh/ruff/rules/#flake8-print-t20
    "PT",  # https://docs.astral.sh/ruff/rules/#flake8-pytest-style-pt
    "Q",  # https://docs.astral.sh/ruff/rules/#flake8-quotes-q
    "RSE",  # https://docs.astral.sh/ruff/rules/#flake8-raise-rse
    "RET",  # https://docs.astral.sh/ruff/rules/#flake8-return-ret
    "SIM",  # https://docs.astral.sh/ruff/rules/#flake8-simplify-sim
    "PTH",  # https://docs.astral.sh/ruff/rules/#flake8-use-pathlib-pth
    "PGH",  # https://docs.astral.sh/ruff/rules/#pygrep-hooks-pgh
    "RUF",  # https://docs.astral.sh/ruff/rules/#ruff-specific-rules-ruf
]
fixable = [
    "I",
    "F401",
    "D",
    "UP",
    "ANN",
    "B",
    "C4",
    "G",
    "PIE",
    "PT",
    "RSE",
    "SIM",
    "RUF"
]

# ANN101 - missing-type-self
# ANN003 - missing-type-kwargs
# D203 - one-blank-line-before-class
# D205 - blank-line-after-summary
# D206 - indent-with-spaces*
# D213 - multi-line-summary-second-line
# D300 - triple-single-quotes*
# D400 - ends-in-period
# D415 - ends-in-punctuation
# E111 - indentation-with-invalid-multiple*
# E114 - indentation-with-invalid-multiple-comment*
# E117 - over-indented*
# E501 - line-too-long*
# W191 - tab-indentation*
# *ignored for compatibility with formatter
ignore = [
    "ANN101", "ANN003",
    "D203", "D205", "D206", "D213", "D300", "D400", "D415",
    "E111", "E114", "E117", "E501",
    "W191",
    "E722"
]

[tool.ruff.per-file-ignores]
# ANN001 - missing-type-function-argument
# ANN102 - missing-type-cls
# ANN2 - missing-return-type
"tests/*" = ["ANN001", "ANN102", "ANN2"]<|MERGE_RESOLUTION|>--- conflicted
+++ resolved
@@ -23,14 +23,10 @@
 requires-python = ">=3.8"
 description = "Python wrapper for accessing an instance of DGIdb v5 database"
 license = {file = "LICENSE"}
-<<<<<<< HEAD
-dependencies = ["requests","pandas"]
-=======
 dependencies = []
 dynamic = ["version"]
 
 
->>>>>>> da53cf52
 
 [project.optional-dependencies]
 test = ["pytest", "pytest-cov"]
