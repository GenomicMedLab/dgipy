[project]
name = "dgipy"
authors = [
    {name = "Matthew Cannon", email = "Matthew.Cannon2@nationwidechildrens.org"},
    {name = "Rohit Basu", email = "Rohit.Basu@nationwidechildrens.org"},
    {name = "James Stevenson", email = "james.stevenson@nationwidechildrens.org"}
]
readme = "README.md"
classifiers = [
    "Development Status :: 3 - Alpha",
    "Intended Audience :: Science/Research",
    "Intended Audience :: Developers",
    "Topic :: Scientific/Engineering :: Bio-Informatics",
    "License :: OSI Approved :: MIT License",
    "Programming Language :: Python :: 3",
    "Programming Language :: Python :: 3.10",
    "Programming Language :: Python :: 3.11",
    "Programming Language :: Python :: 3.12",
]
requires-python = ">=3.10"
description = "Python wrapper for accessing an instance of DGIdb v5 database"
license = {file = "LICENSE"}
dependencies = [
    "regbot",
    "requests",
    "gql[requests]",
    "pandas~=2.0",
    "dash",
    "dash-bootstrap-components",
    "plotly",
    "networkx[default]",
<<<<<<< HEAD
    "requests",
    "gql[requests]",
    "dash_cytoscape"
=======
>>>>>>> 53469e15
]
dynamic = ["version"]

[project.optional-dependencies]
tests = ["pytest", "pytest-cov", "pytest-benchmark", "requests_mock"]
dev = ["pre-commit>=3.7.1", "ruff==0.5.0"]
docs = [
    "sphinx==6.1.3",
    "sphinx-autodoc-typehints==1.22.0",
    "sphinx-autobuild==2021.3.14",
    "sphinx-copybutton==0.5.2",
    "sphinxext-opengraph==0.8.2",
    "furo==2023.3.27",
    "sphinx-github-changelog==1.2.1"
]

[project.urls]
Homepage = "https://github.com/genomicmedlab/dgipy"
Documentation = "https://github.com/genomicmedlab/dgipy"
Changelog = "https://github.com/genomicmedlab/dgipy/releases"
Source = "https://github.com/genomicmedlab/dgipy"
"Bug Tracker" = "https://github.com/genomicmedlab/dgipy/issues"

[project.scripts]

[build-system]
requires = ["setuptools>=64", "setuptools_scm>=8"]
build-backend = "setuptools.build_meta"

[tools.setuptools_scm]

[tool.setuptools.packages.find]
where = ["src"]

[tool.pytest.ini_options]
addopts = "--cov=src --cov-report term-missing"
testpaths = ["tests"]
pythonpath = ["src"]
markers = ["performance: tests that benchmark performance"]

[tool.coverage.run]
branch = true

[tool.ruff]
src = ["src"]
exclude = ["docs/source/conf.py", "tests/test_graph_app.py"]
lint.select = [
    "F",  # https://docs.astral.sh/ruff/rules/#pyflakes-f
    "E", "W",  # https://docs.astral.sh/ruff/rules/#pycodestyle-e-w
    "I",  # https://docs.astral.sh/ruff/rules/#isort-i
    "N",  # https://docs.astral.sh/ruff/rules/#pep8-naming-n
    "D",  # https://docs.astral.sh/ruff/rules/#pydocstyle-d
    "UP",  # https://docs.astral.sh/ruff/rules/#pyupgrade-up
    "ANN",  # https://docs.astral.sh/ruff/rules/#flake8-annotations-ann
    "ASYNC",  # https://docs.astral.sh/ruff/rules/#flake8-async-async
    "S",  # https://docs.astral.sh/ruff/rules/#flake8-bandit-s
    "B",  # https://docs.astral.sh/ruff/rules/#flake8-bugbear-b
    "A",  # https://docs.astral.sh/ruff/rules/#flake8-builtins-a
    "C4",  # https://docs.astral.sh/ruff/rules/#flake8-comprehensions-c4
    "DTZ",  # https://docs.astral.sh/ruff/rules/#flake8-datetimez-dtz
    "T10",  # https://docs.astral.sh/ruff/rules/#flake8-datetimez-dtz
    "EM",  # https://docs.astral.sh/ruff/rules/#flake8-errmsg-em
    "LOG",  # https://docs.astral.sh/ruff/rules/#flake8-logging-log
    "G",  # https://docs.astral.sh/ruff/rules/#flake8-logging-format-g
    "INP",  # https://docs.astral.sh/ruff/rules/#flake8-no-pep420-inp
    "PIE",  # https://docs.astral.sh/ruff/rules/#flake8-pie-pie
    "T20",  # https://docs.astral.sh/ruff/rules/#flake8-print-t20
    "PT",  # https://docs.astral.sh/ruff/rules/#flake8-pytest-style-pt
    "Q",  # https://docs.astral.sh/ruff/rules/#flake8-quotes-q
    "RSE",  # https://docs.astral.sh/ruff/rules/#flake8-raise-rse
    "RET",  # https://docs.astral.sh/ruff/rules/#flake8-return-ret
    "SLF",  # https://docs.astral.sh/ruff/rules/#flake8-self-slf
    "SIM",  # https://docs.astral.sh/ruff/rules/#flake8-simplify-sim
    "ARG",  # https://docs.astral.sh/ruff/rules/#flake8-unused-arguments-arg
    "PTH",  # https://docs.astral.sh/ruff/rules/#flake8-use-pathlib-pth
    "PGH",  # https://docs.astral.sh/ruff/rules/#pygrep-hooks-pgh
    "PERF",  # https://docs.astral.sh/ruff/rules/#perflint-perf
    "FURB",  # https://docs.astral.sh/ruff/rules/#refurb-furb
    "RUF",  # https://docs.astral.sh/ruff/rules/#ruff-specific-rules-ruf
]
lint.fixable = [
    "I",
    "F401",
    "D",
    "UP",
    "ANN",
    "B",
    "C4",
    "LOG",
    "G",
    "PIE",
    "PT",
    "RSE",
    "SIM",
    "PERF",
    "FURB",
    "RUF"
]

# ANN003 - missing-type-kwargs
# ANN101 - missing-type-self
# ANN102 - missing-type-cls
# D203 - one-blank-line-before-class
# D205 - blank-line-after-summary
# D206 - indent-with-spaces*
# D213 - multi-line-summary-second-line
# D300 - triple-single-quotes*
# D400 - ends-in-period
# D415 - ends-in-punctuation
# E111 - indentation-with-invalid-multiple*
# E114 - indentation-with-invalid-multiple-comment*
# E117 - over-indented*
# E501 - line-too-long*
# W191 - tab-indentation*
# *ignored for compatibility with formatter
lint.ignore = [
    "ANN003", "ANN101", "ANN102",
    "D203", "D205", "D206", "D213", "D300", "D400", "D415",
    "E111", "E114", "E117", "E501",
    "W191",
    "E722"
]

[tool.ruff.lint.per-file-ignores]
# ANN001 - missing-type-function-argument
# ANN102 - missing-type-cls
# ANN2 - missing-return-type
# D100 - undocumented-public-module
# D101 - undocumented-public-class
# D103 - undocumented-public-function
# S101 - assert
# B011 - assert-false
# INP001 - implicit-namespace-package
"tests/*" = ["ANN001", "ANN102", "ANN2", "S101", "B011", "D100", "D101", "D103", "INP001"]

[tool.ruff.format]
docstring-code-format = true<|MERGE_RESOLUTION|>--- conflicted
+++ resolved
@@ -29,12 +29,7 @@
     "dash-bootstrap-components",
     "plotly",
     "networkx[default]",
-<<<<<<< HEAD
-    "requests",
-    "gql[requests]",
     "dash_cytoscape"
-=======
->>>>>>> 53469e15
 ]
 dynamic = ["version"]
 
